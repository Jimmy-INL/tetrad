--- conflicted
+++ resolved
@@ -393,13 +393,8 @@
 
     private void resetPanel(Simulation simulation, String[] graphItems, String[] simulationItems, JTabbedPane tabbedPane) {
         RandomGraph randomGraph;
-<<<<<<< HEAD
+
         simulation.setFixedGraph(false);
-        
-=======
-
-        simulation.setFixedGraph(false);
->>>>>>> 964a5553
         if (simulation.getSourceGraph() != null) {
             randomGraph = new SingleGraph(simulation.getSourceGraph());
         } else {
