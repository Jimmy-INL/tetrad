///////////////////////////////////////////////////////////////////////////////
// For information as to what this class does, see the Javadoc, below.       //
// Copyright (C) 1998, 1999, 2000, 2001, 2002, 2003, 2004, 2005, 2006,       //
// 2007, 2008, 2009, 2010, 2014, 2015 by Peter Spirtes, Richard Scheines, Joseph   //
// Ramsey, and Clark Glymour.                                                //
//                                                                           //
// This program is free software; you can redistribute it and/or modify      //
// it under the terms of the GNU General Public License as published by      //
// the Free Software Foundation; either version 2 of the License, or         //
// (at your option) any later version.                                       //
//                                                                           //
// This program is distributed in the hope that it will be useful,           //
// but WITHOUT ANY WARRANTY; without even the implied warranty of            //
// MERCHANTABILITY or FITNESS FOR A PARTICULAR PURPOSE.  See the             //
// GNU General Public License for more details.                              //
//                                                                           //
// You should have received a copy of the GNU General Public License         //
// along with this program; if not, write to the Free Software               //
// Foundation, Inc., 59 Temple Place, Suite 330, Boston, MA  02111-1307  USA //
///////////////////////////////////////////////////////////////////////////////

package edu.cmu.tetradapp.model;

import edu.cmu.tetrad.data.*;
import edu.cmu.tetrad.graph.Graph;
import edu.cmu.tetrad.graph.GraphUtils;
import edu.cmu.tetrad.graph.Node;
import edu.cmu.tetrad.graph.NodeType;
import edu.cmu.tetrad.search.ClusterUtils;
import edu.cmu.tetrad.search.MimUtils;
import edu.cmu.tetrad.search.Mimbuild2;
import edu.cmu.tetrad.sem.ReidentifyVariables;
import edu.cmu.tetrad.sem.SemPm;
import edu.cmu.tetrad.util.Parameters;
import edu.cmu.tetrad.util.TetradLogger;
import edu.cmu.tetrad.util.TetradSerializableUtils;

import java.util.ArrayList;
import java.util.Collections;
import java.util.List;

/**
 * Extends AbstractAlgorithmRunner to produce a wrapper for the MIMBuild
 * algorithm.
 *
 * @author Ricardo Silva
 */
public class MimBuildRunner extends AbstractMimRunner implements GraphSource {
    static final long serialVersionUID = 23L;
    private final DataSet dataSet;
    private Graph fullGraph;
    private ICovarianceMatrix covMatrix;

    //============================CONSTRUCTORS===========================//

    public MimBuildRunner(DataWrapper dataWrapper,
                          MeasurementModelWrapper mmWrapper,
                          Parameters params) {
        super(dataWrapper, mmWrapper.getClusters(), params);
        this.dataSet = (DataSet) getData();
        setClusters(mmWrapper.getClusters());
        params.set("clusters", mmWrapper.getClusters());
    }

    public MimBuildRunner(DataWrapper dataWrapper,
                          PurifyRunner mmWrapper,
                          Parameters params) {
        super(dataWrapper, mmWrapper.getClusters(), params);
        this.dataSet = (DataSet) getData();
        setClusters(mmWrapper.getClusters());
        params.set("clusters", mmWrapper.getClusters());
    }

<<<<<<< HEAD
//    public MimBuildRunner(DataWrapper dataWrapper,
//                          FofcRunner mmWrapper,
//                          Parameters params) {
//        super(dataWrapper, mmWrapper.getClusters(), params);
//        this.dataSet = (DataSet) getData();
//        setClusters(mmWrapper.getClusters());
//        params.set("clusters", mmWrapper.getClusters());
//    }

//    public MimBuildRunner(DataWrapper dataWrapper,
//                          MeasurementModelWrapper mmWrapper,
//                          Parameters params,
//                          KnowledgeBoxModel knowledgeBoxModel) {
=======
    public MimBuildRunner(DataWrapper dataWrapper,
                          GraphSource graphSource,
                          Parameters params) {
        super(dataWrapper, ClusterUtils.mimClusters(graphSource.getGraph()), params);
        this.dataSet = (DataSet) getData();
        params.set("clusters", getClusters());
    }

//    public MimBuildRunner(DataWrapper dataWrapper,
//                          FofcRunner mmWrapper,
//                          Parameters params) {
>>>>>>> 4ac93995
//        super(dataWrapper, mmWrapper.getClusters(), params);
//        this.dataSet = (DataSet) getData();
//        setClusters(mmWrapper.getClusters());
//        params.set("clusters", mmWrapper.getClusters());
<<<<<<< HEAD
//        params.set("knowledge", knowledgeBoxModel.getKnowledge());
//    }

=======
//    }

//    public MimBuildRunner(DataWrapper dataWrapper,
//                          MeasurementModelWrapper mmWrapper,
//                          Parameters params,
//                          KnowledgeBoxModel knowledgeBoxModel) {
//        super(dataWrapper, mmWrapper.getClusters(), params);
//        this.dataSet = (DataSet) getData();
//        setClusters(mmWrapper.getClusters());
//        params.set("clusters", mmWrapper.getClusters());
//        params.set("knowledge", knowledgeBoxModel.getKnowledge());
//    }

>>>>>>> 4ac93995
//    public MimBuildRunner(MeasurementModelWrapper mmWrapper,
//                          DataWrapper dataWrapper,
//                          Parameters params) {
//        super(dataWrapper, mmWrapper.getClusters(), params);
//        this.dataSet = (DataSet) dataWrapper.getDataModelList().get(0);
//        setClusters(mmWrapper.getClusters());
//        params.set("clusters", mmWrapper.getClusters());
//    }

//    public MimBuildRunner(MeasurementModelWrapper mmWrapper,
//                          Parameters params,
//                          KnowledgeBoxModel knowledgeBoxModel) {
//        super(mmWrapper, mmWrapper.getClusters(), params);
//        this.dataSet = (DataSet) getData();
//        setClusters(mmWrapper.getClusters());
//        getParams().set("clusters", mmWrapper.getClusters());
//        params.set("knowledge", knowledgeBoxModel.getKnowledge());
//    }

//    public MimBuildRunner(DataWrapper dataWrapper, Parameters params) {
//        super(dataWrapper, params.getClusters(), params);
//        this.dataSet = (DataSet) getContinuousData();
//        setClusters(params.getClusters());
//    }

//    public MimBuildRunner(DataWrapper dataWrapper, Parameters params, KnowledgeBoxModel knowledgeBox) {
//        super(dataWrapper, (Clusters) params.get("clusters", null), params);
//        this.dataSet = (DataSet) getData();
//        setClusters((Clusters) params.get("clusters", null));
//        params.set("knowledge", knowledgeBox.getKnowledge());
//    }

//    public MimBuildRunner(BuildPureClustersRunner pureClustersRunner,
//                          Parameters params) {
//        super(pureClustersRunner, params);
//
//        if (getData() instanceof CovarianceMatrix) {
//            CovarianceMatrix cov = (CovarianceMatrix) getData();
//            this.dataSet = DataUtils.choleskySimulation(cov);
//        }
//        else {
//            this.dataSet = (DataSet) getData();
//        }
//
//        setClusters((Clusters) params.get("clusters", null));
//    }
//
//    public MimBuildRunner(BuildPureClustersRunner bpcRunner, KnowledgeBoxModel knowledgeBox, Parameters params) {
//        super(bpcRunner, params);
//        this.dataSet = (DataSet) getData();
//        setClusters((Clusters) params.get("clusters", null));
//        params.set("knowledge", knowledgeBox.getKnowledge());
//    }
//
//    public MimBuildRunner(PurifyRunner runner, Parameters params) {
//        super(runner, params);
//        this.dataSet = (DataSet) getData();
//        setClusters((Clusters) params.get("clusters", null));
//    }
//
//    public MimBuildRunner(PurifyRunner runner, KnowledgeBoxModel knowledgeBox, Parameters params) {
//        super(runner, params);
//        this.dataSet = (DataSet) getData();
//        setClusters((Clusters) params.get("clusters", null));
//        params.set("knowledge", knowledgeBox.getKnowledge());
//    }
//
//    public MimBuildRunner(PurifyRunner runner, DataWrapper dataWrapper, Parameters params) {
//        super(runner, params);
//        this.dataSet = (DataSet) dataWrapper.getSelectedDataModel();
//        setClusters((Clusters) params.get("clusters", null));
//    }
//
//    public MimBuildRunner(PurifyRunner runner, DataWrapper dataWrapper, KnowledgeBoxModel knowledgeBox, Parameters params) {
//        super(runner, params);
//        this.dataSet = (DataSet) dataWrapper.getSelectedDataModel();
//        setClusters((Clusters) params.get("clusters", null));
//        params.set("knowledge", knowledgeBox.getKnowledge());
//    }
//
//
//    public MimBuildRunner(MimBuildRunner runner, Parameters params) {
//        super(runner, params);
//        this.dataSet = (DataSet) getData();
//        setClusters((Clusters) params.get("clusters", null));
//    }
//
//    public MimBuildRunner(MimBuildRunner runner, KnowledgeBoxModel knowledgeBox, Parameters params) {
//        super(runner, params);
//        this.dataSet = (DataSet) getData();
//        setClusters((Clusters) params.get("clusters", null));
//        params.set("knowledge", knowledgeBox.getKnowledge());
//    }

    public ICovarianceMatrix getCovMatrix() {
        return this.covMatrix;
    }

    /**
     * Generates a simple exemplar of this class to test serialization.
     *
     * @see TetradSerializableUtils
     */
    public static PcRunner serializableInstance() {
        return PcRunner.serializableInstance();
    }

    //===================PUBLIC METHODS OVERRIDING ABSTRACT================//

    /**
     * Executes the algorithm, producing (at least) a result workbench. Must be
     * implemented in the extending class.
     */
    public void execute() throws Exception {
        DataSet data = this.dataSet;

        Mimbuild2 mimbuild = new Mimbuild2();
        mimbuild.setAlpha(getParams().getDouble("alpha", 0.001));
        mimbuild.setKnowledge((IKnowledge) getParams().get("knowledge", new Knowledge2()));

        if (getParams().getBoolean("includeThreeClusters", true)) {
            mimbuild.setMinClusterSize(3);
        }
        else {
            mimbuild.setMinClusterSize(4);
        }

        Clusters clusters = (Clusters) getParams().get("clusters", null);

        List<List<Node>> partition = ClusterUtils.clustersToPartition(clusters, data.getVariables());
        List<String> latentNames = new ArrayList<>();

        for (int i = 0; i < clusters.getNumClusters(); i++) {
            latentNames.add(clusters.getClusterName(i));
        }

        CovarianceMatrix cov = new CovarianceMatrix(data);

        Graph structureGraph = mimbuild.search(partition, latentNames, cov);
        GraphUtils.circleLayout(structureGraph, 200, 200, 150);
        GraphUtils.fruchtermanReingoldLayout(structureGraph);

        ICovarianceMatrix latentsCov = mimbuild.getLatentsCov();

        TetradLogger.getInstance().log("details", "Latent covs = \n" + latentsCov);

        Graph fullGraph = mimbuild.getFullGraph();
        GraphUtils.circleLayout(fullGraph, 200, 200, 150);
        GraphUtils.fruchtermanReingoldLayout(fullGraph);

        setResultGraph(fullGraph);
        setFullGraph(fullGraph);
        setClusters(MimUtils.convertToClusters(structureGraph));

        setClusters(ClusterUtils.partitionToClusters(mimbuild.getClustering()));

        setStructureGraph(structureGraph);

        getParams().set("latentVariableNames", new ArrayList<>(latentNames));

        this.covMatrix = latentsCov;

        double p = mimbuild.getpValue();

        TetradLogger.getInstance().log("details", "\nStructure graph = " + structureGraph);
        TetradLogger.getInstance().log("details", getLatentClustersString(fullGraph).toString());
        TetradLogger.getInstance().log("details", "P = " + p);

        if (getParams().getBoolean("showMaxP", false)) {
            if (p > getParams().getDouble("maxP", 1.0)) {
                getParams().set("maxP", p);
                getParams().set("maxStructureGraph", structureGraph);
                getParams().set("maxClusters", getClusters());
                getParams().set("maxFullGraph", fullGraph);
                getParams().set("maxAlpha", getParams().getDouble("alpha", 0.001));
            }

            setStructureGraph((Graph) getParams().get("maxStructureGraph", null));
            setFullGraph((Graph) getParams().get("maxFullGraph", null));
            if (getParams().get("maxClusters", null) != null) {
                setClusters((Clusters) getParams().get("maxClusters", null));
            }
            setResultGraph((Graph) getParams().get("maxFullGraph", null));

            TetradLogger.getInstance().log("maxmodel", "\nMAX Graph = " + getParams().get("maxStructureGraph", null));
            TetradLogger.getInstance().log("maxmodel", getLatentClustersString((Graph) getParams().get("maxFullGraph", null)).toString());
            TetradLogger.getInstance().log("maxmodel", "MAX P = " + getParams().getDouble("maxP", 1.0));
        }
    }

    private StringBuilder getLatentClustersString(Graph graph) {
        StringBuilder builder = new StringBuilder();
        builder.append("Latent Clusters:\n");

        List<Node> latents = ReidentifyVariables.getLatents(graph);
        Collections.sort(latents);

        for (Node latent : latents) {
            List<Node> children = graph.getChildren(latent);
            children.removeAll(latents);
            Collections.sort(children);

            builder.append(latent.getName() + ": ");

            for (int j = 0; j < children.size(); j++) {
                builder.append(children.get(j) + " ");
            }

            builder.append("\n");
        }

        return builder;
    }

    private void setFullGraph(Graph fullGraph) {
        this.fullGraph = fullGraph;
    }

    //===========================PRIVATE METHODS==========================//

    public Graph getGraph() {
        return getResultGraph();
    }

    public SemPm getSemPm() {
        Graph graph = getResultGraph();
        return new SemPm(graph);
    }

    public Graph getFullGraph() {
        return fullGraph;
    }
}




<|MERGE_RESOLUTION|>--- conflicted
+++ resolved
@@ -71,21 +71,6 @@
         params.set("clusters", mmWrapper.getClusters());
     }
 
-<<<<<<< HEAD
-//    public MimBuildRunner(DataWrapper dataWrapper,
-//                          FofcRunner mmWrapper,
-//                          Parameters params) {
-//        super(dataWrapper, mmWrapper.getClusters(), params);
-//        this.dataSet = (DataSet) getData();
-//        setClusters(mmWrapper.getClusters());
-//        params.set("clusters", mmWrapper.getClusters());
-//    }
-
-//    public MimBuildRunner(DataWrapper dataWrapper,
-//                          MeasurementModelWrapper mmWrapper,
-//                          Parameters params,
-//                          KnowledgeBoxModel knowledgeBoxModel) {
-=======
     public MimBuildRunner(DataWrapper dataWrapper,
                           GraphSource graphSource,
                           Parameters params) {
@@ -97,16 +82,10 @@
 //    public MimBuildRunner(DataWrapper dataWrapper,
 //                          FofcRunner mmWrapper,
 //                          Parameters params) {
->>>>>>> 4ac93995
 //        super(dataWrapper, mmWrapper.getClusters(), params);
 //        this.dataSet = (DataSet) getData();
 //        setClusters(mmWrapper.getClusters());
 //        params.set("clusters", mmWrapper.getClusters());
-<<<<<<< HEAD
-//        params.set("knowledge", knowledgeBoxModel.getKnowledge());
-//    }
-
-=======
 //    }
 
 //    public MimBuildRunner(DataWrapper dataWrapper,
@@ -120,7 +99,6 @@
 //        params.set("knowledge", knowledgeBoxModel.getKnowledge());
 //    }
 
->>>>>>> 4ac93995
 //    public MimBuildRunner(MeasurementModelWrapper mmWrapper,
 //                          DataWrapper dataWrapper,
 //                          Parameters params) {
