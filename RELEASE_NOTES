--- conflicted
+++ resolved
@@ -12,12 +12,8 @@
 6.5.1
 
 Fixed simulation data disappearing bug
-<<<<<<< HEAD
-Fixed knowledge box variable dragging bug
-=======
 Fixed knowledge box variable dragging bug
 
 6.5.2
 
-Fixed simulation from im box bug
->>>>>>> 3dbfd5c9
+Fixed simulation from im box bug