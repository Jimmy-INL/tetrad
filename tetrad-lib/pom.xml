<?xml version="1.0" encoding="UTF-8"?>
<project xmlns="http://maven.apache.org/POM/4.0.0" xmlns:xsi="http://www.w3.org/2001/XMLSchema-instance"
	xsi:schemaLocation="http://maven.apache.org/POM/4.0.0 http://maven.apache.org/xsd/maven-4.0.0.xsd">
	<modelVersion>4.0.0</modelVersion>

	<parent>
		<groupId>edu.cmu</groupId>
		<artifactId>tetrad</artifactId>
<<<<<<< HEAD
		<version>6.2.0</version>
=======
		<version>6.3.0-SNAPSHOT</version>
>>>>>>> df5acb95
	</parent>

	<artifactId>tetrad-lib</artifactId>

	<build>
		<plugins>
			<plugin>
				<groupId>org.apache.maven.plugins</groupId>
				<artifactId>maven-compiler-plugin</artifactId>
				<version>3.3</version>
				<configuration>
					<source>1.7</source>
					<target>1.7</target>
				</configuration>
			</plugin>
			<plugin>
				<groupId>org.apache.maven.plugins</groupId>
				<artifactId>maven-shade-plugin</artifactId>
				<version>2.4.2</version>
				<executions>
					<execution>
						<phase>package</phase>
						<goals>
							<goal>shade</goal>
						</goals>
						<configuration>
							<transformers>
								<transformer
									implementation="org.apache.maven.plugins.shade.resource.ManifestResourceTransformer">
									<manifestEntries>
										<Main-Class>edu.cmu.tetrad.cmd.TetradCmd</Main-Class>
										<Permissions>all-permissions</Permissions>
									</manifestEntries>
								</transformer>
							</transformers>
							<minimizeJar>true</minimizeJar>
							<shadedArtifactAttached>true</shadedArtifactAttached>
							<shadedClassifierName>tetradcmd</shadedClassifierName> <!-- Any name that makes sense -->
						</configuration>
					</execution>
				</executions>
			</plugin>
			<!--<plugin> -->
			<!--<groupId>org.apache.maven.plugins</groupId> -->
			<!--<artifactId>maven-gpg-plugin</artifactId> -->
			<!--<version>1.6</version> -->
			<!--<executions> -->
			<!--<execution> -->
			<!--<id>sign-artifacts</id> -->
			<!--<phase>verify</phase> -->
			<!--<goals> -->
			<!--<goal>sign</goal> -->
			<!--</goals> -->
			<!--</execution> -->
			<!--</executions> -->
			<!--</plugin> -->
		</plugins>
		<extensions>
			<extension>
				<groupId>org.apache.maven.wagon</groupId>
				<artifactId>wagon-ssh</artifactId>
				<version>2.10</version>
			</extension>
		</extensions>
	</build>

	<dependencies>
		<dependency>
			<groupId>org.apache.commons</groupId>
			<artifactId>commons-math3</artifactId>
			<version>3.5</version>
		</dependency>
		<dependency>
			<groupId>org.apache.commons</groupId>
			<artifactId>commons-collections4</artifactId>
			<version>4.0</version>
		</dependency>
		<dependency>
			<groupId>org.apache.commons</groupId>
			<artifactId>commons-lang3</artifactId>
			<version>3.4</version>
		</dependency>
		<dependency>
			<groupId>colt</groupId>
			<artifactId>colt</artifactId>
			<version>1.2.0</version>
		</dependency>
		<dependency>
			<groupId>junit</groupId>
			<artifactId>junit</artifactId>
			<version>4.12</version>
		</dependency>
		<dependency>
			<groupId>xom</groupId>
			<artifactId>xom</artifactId>
			<version>1.2.5</version>
		</dependency>
		<dependency>
			<groupId>jdepend</groupId>
			<artifactId>jdepend</artifactId>
			<version>2.9.1</version>
		</dependency>
		<dependency>
			<groupId>gov.nist.math</groupId>
			<artifactId>jama</artifactId>
			<version>1.0.3</version>
		</dependency>
		<dependency>
			<groupId>org.reflections</groupId>
			<artifactId>reflections</artifactId>
			<version>0.9.10</version>
		</dependency>

		<!-- https://mvnrepository.com/artifact/javax.help/javahelp -->
		<dependency>
			<groupId>javax.help</groupId>
			<artifactId>javahelp</artifactId>
			<version>2.0.05</version>
		</dependency>

		<!-- for communication with CCD latest server -->
		<dependency>
			<groupId>com.google.code.gson</groupId>
			<artifactId>gson</artifactId>
			<version>2.7</version>
		</dependency>
		<dependency>
			<groupId>org.apache.httpcomponents</groupId>
			<artifactId>httpclient</artifactId>
			<version>4.5.2</version>
		</dependency>

		<!-- https://mvnrepository.com/artifact/org.json/json -->
		<dependency>
			<groupId>org.json</groupId>
			<artifactId>json</artifactId>
			<version>20160810</version>
		</dependency>

	</dependencies>

	<!--<distributionManagement> -->
	<!--<repository> -->
	<!--<id>www.phil.cmu.edu_tetrad</id> -->
	<!--<url>scp://tetrad@www.phil.cmu.edu/home/tetrad/public_html/tetrad_download/maven</url> -->
	<!--</repository> -->
	<!--<site> -->
	<!--<id>www.phil.cmu.edu_tetrad</id> -->
	<!--<url>scp://tetrad@www.phil.cmu.edu/home/tetrad/public_html/tetrad/maven</url> -->
	<!--</site> -->
	<!--</distributionManagement> -->

	<properties>
		<project.build.sourceEncoding>UTF-8</project.build.sourceEncoding>
	</properties>

	<!--<scm> -->
	<!--<connection>scm:git:git@github.com:cmu-phil/tetrad.git</connection> -->
	<!--<url>scm:git:git@github.com:cmu-phil/tetrad.git</url> -->
	<!--<developerConnection>scm:git:git@github.com:cmu-phil/tetrad.git</developerConnection> -->
	<!--<tag>HEAD</tag> -->
	<!--</scm> -->

</project><|MERGE_RESOLUTION|>--- conflicted
+++ resolved
@@ -6,11 +6,7 @@
 	<parent>
 		<groupId>edu.cmu</groupId>
 		<artifactId>tetrad</artifactId>
-<<<<<<< HEAD
-		<version>6.2.0</version>
-=======
 		<version>6.3.0-SNAPSHOT</version>
->>>>>>> df5acb95
 	</parent>
 
 	<artifactId>tetrad-lib</artifactId>
