--- conflicted
+++ resolved
@@ -111,12 +111,7 @@
     }
 
     @Test
-<<<<<<< HEAD
-    public void testPrecissionRecallForLocal() {
-        // TODO VBC: next I also use randome graph that is converted to CPDag then have a diff test case for that.
-=======
     public void testDAGPrecisionRecallForLocalOnMarkovBlanket() {
->>>>>>> d895035e
         Graph trueGraph = RandomGraph.randomDag(10, 0, 10, 100, 100, 100, false);
         System.out.println("Test True Graph: " + trueGraph);
         System.out.println("Test True Graph size: " + trueGraph.getNodes().size());
@@ -152,8 +147,6 @@
             System.out.println("=====================");
         }
     }
-<<<<<<< HEAD
-=======
 
     @Test
     public void testCPDAGPrecisionRecallForLocalOnMarkovBlanket() {
@@ -269,5 +262,4 @@
             System.out.println("=====================");
         }
     }
->>>>>>> d895035e
 }