///////////////////////////////////////////////////////////////////////////////
// For information as to what this class does, see the Javadoc, below.       //
// Copyright (C) 1998, 1999, 2000, 2001, 2002, 2003, 2004, 2005, 2006,       //
// 2007, 2008, 2009, 2010, 2014, 2015, 2022 by Peter Spirtes, Richard        //
// Scheines, Joseph Ramsey, and Clark Glymour.                               //
//                                                                           //
// This program is free software; you can redistribute it and/or modify      //
// it under the terms of the GNU General Public License as published by      //
// the Free Software Foundation; either version 2 of the License, or         //
// (at your option) any later version.                                       //
//                                                                           //
// This program is distributed in the hope that it will be useful,           //
// but WITHOUT ANY WARRANTY; without even the implied warranty of            //
// MERCHANTABILITY or FITNESS FOR A PARTICULAR PURPOSE.  See the             //
// GNU General Public License for more details.                              //
//                                                                           //
// You should have received a copy of the GNU General Public License         //
// along with this program; if not, write to the Free Software               //
// Foundation, Inc., 59 Temple Place, Suite 330, Boston, MA  02111-1307  USA //
///////////////////////////////////////////////////////////////////////////////

package edu.cmu.tetrad.test;

import edu.cmu.tetrad.data.ContinuousVariable;
import edu.cmu.tetrad.graph.*;
import edu.cmu.tetrad.search.test.MsepTest;
import edu.cmu.tetrad.util.RandomUtil;
import nu.xom.Element;
import nu.xom.ParsingException;
import org.junit.Test;

import java.util.*;

import static org.junit.Assert.*;

/**
 * Tests the functions of EndpointMatrixGraph and EdgeListGraph through the Graph interface.
 *
 * @author josephramsey
 */
public final class TestGraph {

    @Test
    public void testSearchGraph() {
        checkGraph(new EdgeListGraph());
    }

    private void checkGraph(Graph graph) {
        checkAddRemoveNodes(graph);
        checkCopy(graph);
    }

    @Test
    public void testXml() {
        List<Node> nodes1 = new ArrayList<>();

        for (int i = 0; i < 10; i++) {
            nodes1.add(new ContinuousVariable("X" + (i + 1)));
        }

        Graph graph = new Dag(RandomGraph.randomGraph(nodes1, 0, 10,
                30, 15, 15, false));

        Set<Triple> ambiguousTriples = new HashSet<>();
        ambiguousTriples.add(pickRandomTriple(graph));
        ambiguousTriples.add(pickRandomTriple(graph));
        graph.setAmbiguousTriples(ambiguousTriples);

        Set<Triple> underlineTriples = new HashSet<>();
        underlineTriples.add(pickRandomTriple(graph));
        underlineTriples.add(pickRandomTriple(graph));
        graph.setUnderLineTriples(underlineTriples);

        Set<Triple> dottedUnderlineTriples = new HashSet<>();
        dottedUnderlineTriples.add(pickRandomTriple(graph));
        dottedUnderlineTriples.add(pickRandomTriple(graph));
        graph.setDottedUnderLineTriples(dottedUnderlineTriples);

        Map<String, Node> nodes = new HashMap<>();

        for (Node node : graph.getNodes()) {
            nodes.put(node.getName(), node);
        }

        Element element = GraphSaveLoadUtils.convertToXml(graph);

        try {
            Graph _graph = GraphSaveLoadUtils.parseGraphXml(element, nodes);

            assertEquals(graph, new Dag(_graph));
        } catch (ParsingException e) {
            e.printStackTrace();
        }
    }

    @Test
    public void testTripleCode() {
        Graph graph = new EdgeListGraph();
        Node x = new GraphNode("X");
        Node y = new GraphNode("Y");
        Node z = new GraphNode("Z");
        Node w = new GraphNode("W");

        graph.addNode(x);
        graph.addNode(y);
        graph.addNode(z);
        graph.addNode(w);

        graph.addDirectedEdge(x, z);
        graph.addDirectedEdge(y, z);
        graph.addDirectedEdge(z, w);

        graph.addAmbiguousTriple(x, z, w);
        graph.addUnderlineTriple(x, z, w);
        graph.addDottedUnderlineTriple(x, z, w);

        graph.addUnderlineTriple(y, z, w);
        graph.addUnderlineTriple(y, z, x);

        assertTrue(graph.getAmbiguousTriples().size() == 1);
        assertTrue(graph.getUnderLines().size() == 3);
        assertTrue(graph.getDottedUnderlines().size() == 1);

        assertTrue(graph.isAmbiguousTriple(x, z, w));
        assertTrue(!graph.isAmbiguousTriple(y, z, w));

        graph.removeAmbiguousTriple(x, z, w);
        graph.removeUnderlineTriple(x, z, w);
        graph.removeDottedUnderlineTriple(x, z, w);

        assertTrue(graph.getAmbiguousTriples().size() == 0);
        assertTrue(graph.getUnderLines().size() == 2);
        assertTrue(graph.getDottedUnderlines().size() == 0);

        graph.addAmbiguousTriple(x, z, w);
        graph.addUnderlineTriple(x, z, w);
        graph.addDottedUnderlineTriple(x, z, w);

        graph.removeNode(z);

        graph.removeTriplesNotInGraph();

        assertTrue(graph.getAmbiguousTriples().size() == 0);
        assertTrue(graph.getUnderLines().size() == 0);
        assertTrue(graph.getDottedUnderlines().size() == 0);

        graph.addNode(z);

        graph.addDirectedEdge(x, z);
        graph.addDirectedEdge(y, z);
        graph.addDirectedEdge(z, w);

        graph.addAmbiguousTriple(x, z, w);
        graph.addUnderlineTriple(x, z, w);
        graph.addDottedUnderlineTriple(x, z, w);

        graph.addUnderlineTriple(y, z, w);
        graph.addUnderlineTriple(y, z, x);

        graph.removeEdge(z, w);

        graph.removeTriplesNotInGraph();

        assertTrue(graph.getAmbiguousTriples().size() == 0);
        assertTrue(graph.getUnderLines().size() == 1);
        assertTrue(graph.getDottedUnderlines().size() == 0);

        graph.addDirectedEdge(z, w);

        Set<Triple> triples = new HashSet<>();
        triples.add(new Triple(x, z, w));
        triples.add(new Triple(x, y, z));

        graph.setAmbiguousTriples(triples);

        triples.remove(new Triple(x, y, z));

        graph.setAmbiguousTriples(triples);
        graph.setUnderLineTriples(triples);
        graph.setDottedUnderLineTriples(triples);
    }


    @Test
    public void testHighlighted() {
        Graph graph = new EdgeListGraph();

        Node x1 = new GraphNode("X1");
        Node x2 = new GraphNode("X2");
        Node x3 = new GraphNode("X3");

        graph.addNode(x1);
        graph.addNode(x2);
        graph.addNode(x3);

        Edge e1 = Edges.directedEdge(x1, x2);
        Edge e2 = Edges.directedEdge(x2, x3);

        graph.addEdge(e1);
        graph.addEdge(e2);

        graph.getEdge(x1, x2).setHighlighted(true);
        assertTrue(graph.getEdge(x1, x2).isHighlighted());
        assertFalse(graph.getEdge(x2, x3).isHighlighted());

        graph.removeEdge(e1);

        assertFalse(Edges.directedEdge(x1, x2).isHighlighted());
    }

    @Test
<<<<<<< HEAD
    public void testLegalCpdag() {
=======
    public void testValidOrder() {
>>>>>>> d948fca6
        Graph g1 = GraphUtils.convert("X1---X2,X2---X3,X3---X4,X4---X1");
        assertFalse(g1.paths().isLegalCpdag());

        Graph g2 = RandomGraph.randomDag(10, 0, 10, 100, 100, 100, false);
        g2 = GraphTransforms.cpdagForDag(g2);

        assertTrue(g2.paths().isLegalCpdag());

        Graph g3 = GraphUtils.convert("X1-->X2,X2-->X3,X3-->X4,X4-->X5,X5-->X6,X2---X7,X7-->X8");
        assertFalse(g3.paths().isLegalCpdag());

<<<<<<< HEAD
        Graph g4 = GraphUtils.convert("X1-->X2,X2---X3,X3<--X4");
=======
        Graph g4 = GraphUtils.convert("X1-->X2,Xf2---X3,X3<--X4");
>>>>>>> d948fca6
        assertFalse(g4.paths().isLegalCpdag());

        Graph g5 = GraphUtils.convert("X1---X2,X2---X3,X3---X4,X1---X4,X1--X3");
        assertFalse(g5.paths().isLegalCpdag());

        Graph g6 = GraphUtils.convert("X1-->X2,X2<--X3");
        assertTrue(g6.paths().isLegalCpdag());
    }


    private Triple pickRandomTriple(Graph graph) {
        List<Node> nodes = graph.getNodes();

        int trial = 0;

        while (++trial < 1000) {
            int i = RandomUtil.getInstance().nextInt(nodes.size());
            Node y = nodes.get(i);

            List<Node> adjCenter = new ArrayList<>(graph.getAdjacentNodes(y));

            if (adjCenter.isEmpty()) {
                continue;
            }

            int j1 = RandomUtil.getInstance().nextInt(adjCenter.size());
            int j2 = RandomUtil.getInstance().nextInt(adjCenter.size());

            if (j1 == j2) {
                continue;
            }

            Node x = adjCenter.get(j1);
            Node z = adjCenter.get(j2);

            return new Triple(x, y, z);
        }

        throw new IllegalArgumentException("Couldn't find a random triple.");
    }

    private void checkAddRemoveNodes(Graph graph) {
        Node x1 = new GraphNode("x1");
        Node x2 = new GraphNode("x2");
        Node x3 = new GraphNode("x3");
        Node x4 = new GraphNode("x4");
        Node x5 = new GraphNode("x5");

        graph.addNode(x1);
        graph.addNode(x2);
        graph.addNode(x3);
        graph.addNode(x4);
        graph.addNode(x5);

        graph.addDirectedEdge(x1, x2);
        graph.addDirectedEdge(x2, x3);
        graph.addDirectedEdge(x3, x4);

        List<Node> children = graph.getChildren(x1);
        List<Node> parents = graph.getParents(x4);

        assertTrue(graph.paths().isMConnectedTo(x1, x3, new HashSet<>()));


        graph.removeNode(x2);

    }


    private void checkCopy(Graph graph) {
        Graph graph2 = new EdgeListGraph(graph);
        assertEquals(graph, graph2);
    }
}




<|MERGE_RESOLUTION|>--- conflicted
+++ resolved
@@ -209,11 +209,7 @@
     }
 
     @Test
-<<<<<<< HEAD
     public void testLegalCpdag() {
-=======
-    public void testValidOrder() {
->>>>>>> d948fca6
         Graph g1 = GraphUtils.convert("X1---X2,X2---X3,X3---X4,X4---X1");
         assertFalse(g1.paths().isLegalCpdag());
 
@@ -225,11 +221,7 @@
         Graph g3 = GraphUtils.convert("X1-->X2,X2-->X3,X3-->X4,X4-->X5,X5-->X6,X2---X7,X7-->X8");
         assertFalse(g3.paths().isLegalCpdag());
 
-<<<<<<< HEAD
         Graph g4 = GraphUtils.convert("X1-->X2,X2---X3,X3<--X4");
-=======
-        Graph g4 = GraphUtils.convert("X1-->X2,Xf2---X3,X3<--X4");
->>>>>>> d948fca6
         assertFalse(g4.paths().isLegalCpdag());
 
         Graph g5 = GraphUtils.convert("X1---X2,X2---X3,X3---X4,X1---X4,X1--X3");
