--- conflicted
+++ resolved
@@ -84,22 +84,12 @@
     }
 
     /**
-<<<<<<< HEAD
-     * <p>makeValidOrder.</p>
-     *
-     * @param order a {@link java.util.List} object
-     * @throws IllegalArgumentException if the graph, at some point in the process, does not have a valid sink, for
-     *                                  instance if it has a directed cycle or a non-chordal undirected cycle.
-     */
-    public void makeValidOrder(List<Node> order) throws IllegalArgumentException {
-=======
      * Reorders the given order into a valid causal order for either a DAG or a CPDAG. (bryanandrews)
      *
      * @param order Variables in the order will be kept as close to this initial order as possible, either the forward
      *              order or the reverse order, depending on the next parameter.
      */
     public void makeValidOrder(List<Node> order) {
->>>>>>> d948fca6
         List<Node> initialOrder = new ArrayList<>(order);
         Graph _graph = new EdgeListGraph(this.graph);
 
@@ -123,20 +113,12 @@
     }
 
     /**
-<<<<<<< HEAD
-     * Returns true if x is an invalid sink in the given graph.
-     *
-     * @param x     The node
-     * @param graph The graph.
-     * @return True if x is an invalid sink in the given graph.
-=======
      * The variable x is a valid sink if it has no children and its neighbors x--z form a clique; otherwise it is an
      * invalid sink.
      *
      * @param x     The node to test.
      * @param graph The graph to test.
      * @return true if invalid, false if valid.
->>>>>>> d948fca6
      */
     private boolean invalidSink(Node x, Graph graph) {
         LinkedList<Node> neighbors = new LinkedList<>();
@@ -177,13 +159,8 @@
             Graph cpdag = GraphTransforms.cpdagForDag(dag);
             return g.equals(cpdag);
         } catch (Exception e) {
-<<<<<<< HEAD
             // There was no valid sink.
             System.out.println(e.getMessage());
-=======
-
-            // There was no valid sink.
->>>>>>> d948fca6
             return false;
         }
     }
@@ -191,11 +168,7 @@
     /**
      * Generates a directed acyclic graph (DAG) based on the given list of nodes using Raskutti and Uhler's method.
      *
-<<<<<<< HEAD
-     * @param pi   a list of nodes representing the set of vertices in the graph
-=======
      * @param pi a list of nodes representing the set of vertices in the graph
->>>>>>> d948fca6
      * @param msep the MsepTest instance for determining d-separation relationships
      * @return a Graph object representing the generated DAG.
      */
@@ -253,14 +226,11 @@
     }
 
 
-<<<<<<< HEAD
     /**
      * Returns a set of all maximum cliques in the graph.
      *
      * @return a set of sets of nodes representing the maximum cliques in the graph
      */
-=======
->>>>>>> d948fca6
     public Set<Set<Node>> maxCliques() {
         int[][] graph = new int[this.graph.getNumNodes()][this.graph.getNumNodes()];
         List<Node> nodes = this.graph.getNodes();
