///////////////////////////////////////////////////////////////////////////////
// For information as to what this class does, see the Javadoc, below.       //
// Copyright (C) 1998, 1999, 2000, 2001, 2002, 2003, 2004, 2005, 2006,       //
// 2007, 2008, 2009, 2010, 2014, 2015 by Peter Spirtes, Richard Scheines, Joseph   //
// Ramsey, and Clark Glymour.                                                //
//                                                                           //
// This program is free software; you can redistribute it and/or modify      //
// it under the terms of the GNU General Public License as published by      //
// the Free Software Foundation; either version 2 of the License, or         //
// (at your option) any later version.                                       //
//                                                                           //
// This program is distributed in the hope that it will be useful,           //
// but WITHOUT ANY WARRANTY; without even the implied warranty of            //
// MERCHANTABILITY or FITNESS FOR A PARTICULAR PURPOSE.  See the             //
// GNU General Public License for more details.                              //
//                                                                           //
// You should have received a copy of the GNU General Public License         //
// along with this program; if not, write to the Free Software               //
// Foundation, Inc., 59 Temple Place, Suite 330, Boston, MA  02111-1307  USA //
///////////////////////////////////////////////////////////////////////////////

package edu.cmu.tetrad.bayes;

import edu.cmu.tetrad.data.BoxDataSet;
import edu.cmu.tetrad.data.DataSet;
import edu.cmu.tetrad.data.DiscreteVariable;
import edu.cmu.tetrad.data.DoubleDataBox;
import edu.cmu.tetrad.graph.Dag;
import edu.cmu.tetrad.graph.Graph;
import edu.cmu.tetrad.graph.Node;
import edu.cmu.tetrad.graph.NodeType;

import java.util.ArrayList;
import java.util.Iterator;
import java.util.LinkedList;
import java.util.List;

/**
 * Estimates parameters of the given Bayes net from the given data using maximum
 * likelihood method.
 *
 * @author Frank Wimberly based on related classes by Shane Harwood, Joseph
 * Ramsey
 */
public final class EmBayesEstimator {
    private final BayesPm bayesPm;

    private final DataSet dataSet;
<<<<<<< HEAD
=======
    //private DataSet ddsNm;
>>>>>>> a12c00af
    private DataSet mixedData;   //Contains all variables with missing value columns for
    private List<Node> allVariables;          //Variables in mixedData (observed and latents)

    private final Node[] nodes;
    private final Graph graph;
    private BayesPm bayesPmObs;
    private BayesIm observedIm;
    private BayesIm estimatedIm;

    /**
     * The main data structure of this class is the double[][][] array
     * estimatedCounts; it stores the values of all the estimated counts for
     * the Bayes net.  The first dimension is the node index, in the order of
     * 'nodes'.  The second dimension is the row index for the table of
     * parameters associated with node; the third dimension is the column index.
     * The row index is calculated by the function getRowIndex(int[] values)
     * where 'values' is an array of numerical indices for each of the parent
     * values; the order of the values in this array is the same as the order of
     * nodes in 'parents'; the value indices are obtained from the Bayes PM
     * for each node.  The column is the index of the value of N, where this
     * index is obtained from the Bayes PM.
     */
    private double[][][] estimatedCounts;

    /**
     * For each row of the conditional probability table for each node, this is
     * the estimated count of the number of occurrences of the corresponding set
     * of values of parents in the dataset.  The first dimension is the node
     * index and the second is the row number. Hence, the conditional
     * probabilities are computed by dividing estimatedCounts[node][row][column]
     * by estimateCountsDenom[node][row].
     */
    private double[][] estimatedCountsDenom;

    /**
     * The conditional proabilities are stored in this array.  As above, the
     * dimensions are node, row and column respectively.
     */
    private double[][][] condProbs;

    /**
     * Provides methods for estimating a Bayes IM from an existing BayesIM and a
     * discrete dataset using EM (Expectation Maximization).  The data columns
     * in the given data must be equal to a variable in the given Bayes IM but
     * the latter may contain variables which don't occur in the dataset (latent
     * variables). </p> The first argument of the constructoris the BayesPm
     * whose graph contains latent and observed variables.  The second is the
     * dataset of observed variables; missing value codes may be present.
     */
    public EmBayesEstimator(BayesPm bayesPm, DataSet dataSet) {

        if (bayesPm == null) {
            throw new NullPointerException();
        }

        if (dataSet == null) {
            throw new NullPointerException();
        }

        List<Node> observedVars = new ArrayList<>();

        this.bayesPm = bayesPm;
        this.dataSet = dataSet;

        graph = bayesPm.getDag();
        this.nodes = new Node[graph.getNumNodes()];

        Iterator<Node> it = graph.getNodes().iterator();

        for (int i = 0; i < this.nodes.length; i++) {
            this.nodes[i] = it.next();
        }

        for (Node node : this.nodes) {
            if (node.getNodeType() == NodeType.MEASURED) {
                observedVars.add(bayesPm.getVariable(node));
            }
        }

        //Make sure all measured variables in the BayesPm are in the discrete dataset
        for (Node observedVar : observedVars) {
            try {
                this.dataSet.getVariable(observedVar.getName());
            } catch (Exception e) {
                throw new IllegalArgumentException(
                        "Some observed ar in the Bayes net " +
                                "is not in the dataset: " + observedVar);
            }
        }

        findBayesNetObserved();   //Sets bayesPmObs

        initialize();

    }

    public EmBayesEstimator(BayesIm inputBayesIm, DataSet dataSet) {
        this(inputBayesIm.getBayesPm(), dataSet);
    }

    private void initialize() {
        DirichletBayesIm prior =
                DirichletBayesIm.symmetricDirichletIm(bayesPmObs, 0.5);

        observedIm = DirichletEstimator.estimate(prior, dataSet);

<<<<<<< HEAD
=======
        //mixedData should be ddsNm with new columns for the latent variables.
        //Each such column should contain missing data for each case.

>>>>>>> a12c00af
        int numFullCases = dataSet.getNumRows();
        List<Node> variables = new LinkedList<>();

        for (Node node : nodes) {
            if (node.getNodeType() == NodeType.LATENT) {
                int numCategories = bayesPm.getNumCategories(node);
                DiscreteVariable latentVar =
                        new DiscreteVariable(node.getName(), numCategories);
                latentVar.setNodeType(NodeType.LATENT);
                variables.add(latentVar);
            } else {
                String name = bayesPm.getVariable(node).getName();
                Node variable = dataSet.getVariable(name);
                variables.add(variable);
            }
        }

        DataSet dsMixed = new BoxDataSet(new DoubleDataBox(numFullCases, variables.size()), variables);

        for (int j = 0; j < nodes.length; j++) {
            if (nodes[j].getNodeType() == NodeType.LATENT) {
                for (int i = 0; i < numFullCases; i++) {
                    dsMixed.setInt(i, j, -99);
                }
            } else {
                String name = bayesPm.getVariable(nodes[j]).getName();
                Node variable = dataSet.getVariable(name);
                int index = dataSet.getColumn(variable);

                for (int i = 0; i < numFullCases; i++) {
                    dsMixed.setInt(i, j, dataSet.getInt(i, index));
                }
            }
        }

        mixedData = dsMixed;
        allVariables = mixedData.getVariables();

        //Find the bayes net which is parameterized using mixedData or set randomly when that's
        //not possible.
        estimateIM(bayesPm, mixedData);

        estimatedCounts = new double[nodes.length][][];
        estimatedCountsDenom = new double[nodes.length][];
        condProbs = new double[nodes.length][][];

        for (int i = 0; i < nodes.length; i++) {
            //int numRows = bayesImMixed.getNumRows(i);
            int numRows = estimatedIm.getNumRows(i);
            estimatedCounts[i] = new double[numRows][];
            estimatedCountsDenom[i] = new double[numRows];
            condProbs[i] = new double[numRows][];
            //for(int j = 0; j < bayesImMixed.getNumRows(i); j++) {
            for (int j = 0; j < estimatedIm.getNumRows(i); j++) {
                //int numCols = bayesImMixed.getNumColumns(i);
                int numCols = estimatedIm.getNumColumns(i);
                estimatedCounts[i][j] = new double[numCols];
                condProbs[i][j] = new double[numCols];
            }
        }
    }

    /**
     * This method takes an instantiated Bayes net (BayesIm) whose graph include
     * all the variables (observed and latent) and computes estimated counts
     * using the data in the DataSet mixedData. </p> The counts that are
     * estimated correspond to cells in the conditional probability tables of
     * the Bayes net.  The outermost loop (indexed by j) is over the set of
     * variables.  If the variable has no parents, each case in the dataset is
     * examined and the count for the observed value of the variables is
     * increased by 1.0; if the value of the variable is missing the marginal
     * probabilities its values given the values of the variables that are
     * available for that case are used to increment the corresponding estimated
     * counts. </p> If a variable has parents then there is a loop which steps
     * through all possible sets of values of its parents.  This loop is indexed
     * by the variable "row".  Each case in the dataset is examined.  It the
     * variable and all its parents have values in the case the corresponding
     * estimated counts are incremented by 1.0.  If the variable or any of its
     * parents have missing values, the joint marginal is computed for the
     * variable and the set of values of its parents corresponding to "row" and
     * the corresponding estimated counts are incremented by the appropriate
     * probability. </p> The estimated counts are stored in the double[][][]
     * array estimatedCounts.  The count (possibly fractional) of the number of
     * times each combination of parent values occurs is stored in the
     * double[][] array estimatedCountsDenom.  These two arrays are used to
     * compute the estimated conditional probabilities of the output Bayes net.
     */
    private void expectation(BayesIm inputBayesIm) {
        int numCases = mixedData.getNumRows();
<<<<<<< HEAD

=======
>>>>>>> a12c00af
        int numVariables = allVariables.size();
        RowSummingExactUpdater rseu = new RowSummingExactUpdater(inputBayesIm);

        for (int j = 0; j < numVariables; j++) {
            DiscreteVariable var = (DiscreteVariable) allVariables.get(j);
            String varName = var.getName();
            Node varNode = graph.getNode(varName);
            int varIndex = inputBayesIm.getNodeIndex(varNode);
            int[] parentVarIndices = inputBayesIm.getParents(varIndex);

            //This segment is for variables with no parents:
            if (parentVarIndices.length == 0) {
                //System.out.println("No parents");
                for (int col = 0; col < var.getNumCategories(); col++) {
                    estimatedCounts[j][0][col] = 0.0;
                }

                for (int i = 0; i < numCases; i++) {
                    //If this case has a value for ar
                    if (mixedData.getInt(i, j) != -99) {
                        estimatedCounts[j][0][mixedData.getInt(i, j)] += 1.0;
                    } else {
                        //find marginal probability, given obs data in this case, p(v=0)
                        Evidence evidenceThisCase = Evidence.tautology(inputBayesIm);
                        boolean existsEvidence = false;

                        //Define evidence for updating by using the values of the other vars.
                        for (int k = 0; k < numVariables; k++) {
                            if (k == j) {
                                continue;
                            }
                            Node otherVar = allVariables.get(k);
                            if (mixedData.getInt(i, k) == -99) {
                                continue;
                            }
                            existsEvidence = true;
                            String otherVarName = otherVar.getName();
                            Node otherNode = graph.getNode(otherVarName);
                            int otherIndex =
                                    inputBayesIm.getNodeIndex(otherNode);

                            evidenceThisCase.getProposition().setCategory(
                                    otherIndex, mixedData.getInt(i, k));
                        }

                        if (!existsEvidence) {
                            continue;
                        }

                        rseu.setEvidence(evidenceThisCase);

                        for (int m = 0; m < var.getNumCategories(); m++) {
<<<<<<< HEAD
                            estimatedCounts[j][0][m] += rseu.getMarginal(varIndex, m);
                        }
                    }
                }
            } else {
=======
                            estimatedCounts[j][0][m] +=
                                    rseu.getMarginal(varIndex, m);
                        }
                    }
                }

                //Print estimated counts:
                //System.out.println("Estimated counts:  ");

                //Print counts for each value of this variable with no parents.
            } else {    //For variables with parents:
>>>>>>> a12c00af
                int numRows = inputBayesIm.getNumRows(varIndex);
                for (int row = 0; row < numRows; row++) {
                    int[] parValues =
                            inputBayesIm.getParentValues(varIndex, row);
                    estimatedCountsDenom[varIndex][row] = 0.0;
                    for (int col = 0; col < var.getNumCategories(); col++) {
                        estimatedCounts[varIndex][row][col] = 0.0;
                    }

                    for (int i = 0; i < numCases; i++) {
                        boolean parentMatch = true;

                        for (int p = 0; p < parentVarIndices.length; p++) {
                            if (parValues[p] !=
                                    mixedData.getInt(i, parentVarIndices[p]) &&
                                    mixedData.getInt(i, parentVarIndices[p]) !=
                                            -99) {
                                parentMatch = false;
                                break;
                            }
                        }

                        if (!parentMatch) {
                            continue;
                        }

                        boolean parentMissing = false;
                        for (int parentVarIndice : parentVarIndices) {
                            if (mixedData.getInt(i, parentVarIndice) == -99) {
                                parentMissing = true;
                                break;
                            }
                        }

                        if (mixedData.getInt(i, j) != -99 && !parentMissing) {
                            estimatedCounts[j][row][mixedData.getInt(i, j)] +=
                                    1.0;
                            estimatedCountsDenom[j][row] += 1.0;
<<<<<<< HEAD
                            continue;
=======
                            continue;    //Next case
>>>>>>> a12c00af
                        }

                        Evidence.tautology(inputBayesIm);
                    }
                }
<<<<<<< HEAD
=======


>>>>>>> a12c00af
            }
        }

        BayesIm outputBayesIm = new MlBayesIm(bayesPm);

        for (int j = 0; j < nodes.length; j++) {
            DiscreteVariable var = (DiscreteVariable) allVariables.get(j);
            String varName = var.getName();
            Node varNode = graph.getNode(varName);
            int varIndex = inputBayesIm.getNodeIndex(varNode);

            int numRows = inputBayesIm.getNumRows(j);

            int numCols = inputBayesIm.getNumColumns(j);
            if (numRows == 1) {
                double sum = 0.0;
                for (int m = 0; m < numCols; m++) {
                    sum += estimatedCounts[j][0][m];
                }

                for (int m = 0; m < numCols; m++) {
                    condProbs[j][0][m] = estimatedCounts[j][0][m] / sum;
                    outputBayesIm.setProbability(varIndex, 0, m,
                            condProbs[j][0][m]);
                }
            } else {

                for (int row = 0; row < numRows; row++) {

                    for (int m = 0; m < numCols; m++) {
                        if (estimatedCountsDenom[j][row] != 0.0) {
                            condProbs[j][row][m] = estimatedCounts[j][row][m] /
                                    estimatedCountsDenom[j][row];
                        } else {
                            condProbs[j][row][m] = Double.NaN;
                        }
                        outputBayesIm.setProbability(varIndex, row, m,
                                condProbs[j][row][m]);
                    }
                }
            }
        }
    }

    /**
     * This method iteratively estimates the parameters of the Bayes net using
     * the dataset until the parameters don't change.  That is, the newly
     * estimated parameters are used in the estimate method to produce even more
     * accurate parameters (with respect to the dataset) etc.  The threshhold is
     * compared to the distance between successive parameter sets and when the
     * change is less than the threshhold, the process is considered to have
     * converged.  The distance between successive Bayes nets is the Euclidean
     * distance between vectors of sequences of their parameters.  See the
     * BayesImDistanceFunction class for details.
     */
    public BayesIm maximization(double threshhold) {
        double distance = Double.MAX_VALUE;
        BayesIm oldBayesIm = estimatedIm;
        BayesIm newBayesIm = null;

        while (Double.isNaN(distance) || distance > threshhold) {
            expectation(oldBayesIm);
            newBayesIm = getEstimatedIm();

            distance = BayesImDistanceFunction.distance(newBayesIm, oldBayesIm);

            oldBayesIm = newBayesIm;
        }
        return newBayesIm;
    }

    private void findBayesNetObserved() {

        Dag dagObs = new Dag(graph);
        for (Node node : nodes) {
            if (node.getNodeType() == NodeType.LATENT) {
                dagObs.removeNode(node);
            }
        }

        bayesPmObs = new BayesPm(dagObs, bayesPm);
    }

    /**
     * Estimates a Bayes IM using the variables, graph, and parameters in the
     * given Bayes PM and the data columns in the given data set. Each variable
     * in the given Bayes PM must be equal to a variable in the given data set.
     * The Bayes IM so estimated is used as the initial Bayes net in the
     * iterative procedure implemented in the maximize method.
     */
    private void estimateIM(BayesPm bayesPm, DataSet dataSet) {
        if (bayesPm == null) {
            throw new NullPointerException();
        }

        if (dataSet == null) {
            throw new NullPointerException();
        }

        BayesUtils.ensureVarsInData(bayesPm.getVariables(), dataSet);
<<<<<<< HEAD
=======

        // Create a new Bayes IM to store the estimated values.
>>>>>>> a12c00af
        this.estimatedIm = new MlBayesIm(bayesPm, MlBayesIm.RANDOM);

        int numNodes = estimatedIm.getNumNodes();

        for (int node = 0; node < numNodes; node++) {

            int numRows = estimatedIm.getNumRows(node);
            int numCols = estimatedIm.getNumColumns(node);
            int[] parentVarIndices = estimatedIm.getParents(node);
            if (nodes[node].getNodeType() == NodeType.LATENT) {
                continue;
            }

            Node nodeObs = observedIm.getNode(nodes[node].getName());
            int nodeObsIndex = observedIm.getNodeIndex(nodeObs);

            boolean anyParentLatent = false;
            for (int parentVarIndice : parentVarIndices) {
                if (nodes[parentVarIndice].getNodeType() == NodeType.LATENT) {
                    anyParentLatent = true;
                    break;
                }
            }

            if (anyParentLatent) {
                continue;
            }

            //At this point node is measured in bayesPm and so are its parents.
            for (int row = 0; row < numRows; row++) {
                for (int col = 0; col < numCols; col++) {
                    double p =
                            observedIm.getProbability(nodeObsIndex, row, col);
                    estimatedIm.setProbability(node, row, col, p);
                }
            }
        }

    }

    public DataSet getMixedDataSet() {
        return mixedData;
    }

    public BayesIm getEstimatedIm() {
        return estimatedIm;
    }
<<<<<<< HEAD
=======


>>>>>>> a12c00af
}




<|MERGE_RESOLUTION|>--- conflicted
+++ resolved
@@ -46,11 +46,10 @@
     private final BayesPm bayesPm;
 
     private final DataSet dataSet;
-<<<<<<< HEAD
-=======
     //private DataSet ddsNm;
->>>>>>> a12c00af
     private DataSet mixedData;   //Contains all variables with missing value columns for
+    //latents
+
     private List<Node> allVariables;          //Variables in mixedData (observed and latents)
 
     private final Node[] nodes;
@@ -156,12 +155,9 @@
 
         observedIm = DirichletEstimator.estimate(prior, dataSet);
 
-<<<<<<< HEAD
-=======
         //mixedData should be ddsNm with new columns for the latent variables.
         //Each such column should contain missing data for each case.
 
->>>>>>> a12c00af
         int numFullCases = dataSet.getNumRows();
         List<Node> variables = new LinkedList<>();
 
@@ -196,6 +192,8 @@
                 }
             }
         }
+
+//        System.out.println(dsMixed);
 
         mixedData = dsMixed;
         allVariables = mixedData.getVariables();
@@ -251,10 +249,6 @@
      */
     private void expectation(BayesIm inputBayesIm) {
         int numCases = mixedData.getNumRows();
-<<<<<<< HEAD
-
-=======
->>>>>>> a12c00af
         int numVariables = allVariables.size();
         RowSummingExactUpdater rseu = new RowSummingExactUpdater(inputBayesIm);
 
@@ -273,6 +267,7 @@
                 }
 
                 for (int i = 0; i < numCases; i++) {
+                    //System.out.println("Case " + i);
                     //If this case has a value for ar
                     if (mixedData.getInt(i, j) != -99) {
                         estimatedCounts[j][0][mixedData.getInt(i, j)] += 1.0;
@@ -301,19 +296,12 @@
                         }
 
                         if (!existsEvidence) {
-                            continue;
+                            continue; //No other variable contained useful data
                         }
 
                         rseu.setEvidence(evidenceThisCase);
 
                         for (int m = 0; m < var.getNumCategories(); m++) {
-<<<<<<< HEAD
-                            estimatedCounts[j][0][m] += rseu.getMarginal(varIndex, m);
-                        }
-                    }
-                }
-            } else {
-=======
                             estimatedCounts[j][0][m] +=
                                     rseu.getMarginal(varIndex, m);
                         }
@@ -325,7 +313,6 @@
 
                 //Print counts for each value of this variable with no parents.
             } else {    //For variables with parents:
->>>>>>> a12c00af
                 int numRows = inputBayesIm.getNumRows(varIndex);
                 for (int row = 0; row < numRows; row++) {
                     int[] parValues =
@@ -336,6 +323,8 @@
                     }
 
                     for (int i = 0; i < numCases; i++) {
+                        //for a case where the parent values = parValues increment the estCount
+
                         boolean parentMatch = true;
 
                         for (int p = 0; p < parentVarIndices.length; p++) {
@@ -349,7 +338,7 @@
                         }
 
                         if (!parentMatch) {
-                            continue;
+                            continue;  //Not a matching case; go to next.
                         }
 
                         boolean parentMissing = false;
@@ -360,37 +349,34 @@
                             }
                         }
 
+
                         if (mixedData.getInt(i, j) != -99 && !parentMissing) {
                             estimatedCounts[j][row][mixedData.getInt(i, j)] +=
                                     1.0;
                             estimatedCountsDenom[j][row] += 1.0;
-<<<<<<< HEAD
-                            continue;
-=======
                             continue;    //Next case
->>>>>>> a12c00af
                         }
 
                         Evidence.tautology(inputBayesIm);
                     }
                 }
-<<<<<<< HEAD
-=======
-
-
->>>>>>> a12c00af
+
+
             }
         }
 
         BayesIm outputBayesIm = new MlBayesIm(bayesPm);
 
         for (int j = 0; j < nodes.length; j++) {
+
             DiscreteVariable var = (DiscreteVariable) allVariables.get(j);
             String varName = var.getName();
             Node varNode = graph.getNode(varName);
             int varIndex = inputBayesIm.getNodeIndex(varNode);
+//            int[] parentVarIndices = inputBayesIm.getParents(varIndex);
 
             int numRows = inputBayesIm.getNumRows(j);
+            //System.out.println("Conditional probabilities for variable " + varName);
 
             int numCols = inputBayesIm.getNumColumns(j);
             if (numRows == 1) {
@@ -404,6 +390,7 @@
                     outputBayesIm.setProbability(varIndex, 0, m,
                             condProbs[j][0][m]);
                 }
+                //System.out.println();
             } else {
 
                 for (int row = 0; row < numRows; row++) {
@@ -420,6 +407,7 @@
                     }
                 }
             }
+
         }
     }
 
@@ -479,11 +467,8 @@
         }
 
         BayesUtils.ensureVarsInData(bayesPm.getVariables(), dataSet);
-<<<<<<< HEAD
-=======
 
         // Create a new Bayes IM to store the estimated values.
->>>>>>> a12c00af
         this.estimatedIm = new MlBayesIm(bayesPm, MlBayesIm.RANDOM);
 
         int numNodes = estimatedIm.getNumNodes();
@@ -531,11 +516,8 @@
     public BayesIm getEstimatedIm() {
         return estimatedIm;
     }
-<<<<<<< HEAD
-=======
-
-
->>>>>>> a12c00af
+
+
 }
 
 
