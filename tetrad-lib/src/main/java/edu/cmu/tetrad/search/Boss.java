package edu.cmu.tetrad.search;

import edu.cmu.tetrad.data.Knowledge;
import edu.cmu.tetrad.graph.Graph;
import edu.cmu.tetrad.graph.Node;
import edu.cmu.tetrad.search.score.Score;
import edu.cmu.tetrad.search.utils.BesPermutation;
import edu.cmu.tetrad.search.utils.GrowShrinkTree;

import java.util.*;

import static edu.cmu.tetrad.util.RandomUtil.shuffle;

/**
 * <p>Implements Best Order Score Search (BOSS). The following references
 * are relevant:</p>
 *
<<<<<<< HEAD
 * <p>Lam, W. Y., Andrews, B., &amp; Ramsey, J. (2022, August). Greedy relaxations
 * of the sparsest permutation algorithm. In Uncertainty in Artificial Intelligence
 * (pp. 1052-1062). PMLR.</p>
=======
 * <p>Lam, W. Y., Andrews, B., & Ramsey, J. (2022, August). Greedy relaxations
 * of the sparsest permutation algorithm. In Uncertainty in Artificial Intelligence (pp. 1052-1062). PMLR.</p>
>>>>>>> cbf00e71
 *
 * <p>Teyssier, M., &amp; Koller, D. (2012). Ordering-based search: A simple and effective
 * algorithm for learning Bayesian networks. arXiv preprint arXiv:1207.1429.</p>
 *
 * <p>Solus, L., Wang, Y., &amp; Uhler, C. (2021). Consistency guarantees for greedy
 * permutation-based causal inference algorithms. Biometrika, 108(4), 795-814.</p>
 *
 * <p>The BOSS algorithm is based on the idea that implied DAGs for permutations
 * are most optimal in their BIC scores when the variables in the permutations are ordered causally--that is, so that
 * that causes in the models come before effects in a topological order.</p>
 *
 * <p>This algorithm is implemented as a "plugin-in" algorithm to a
 * PermutationSearch object (see), which deals with certain details of knowledge handling that are common to different
 * permutation searches.</p>
 *
 * <p>BOSS, like GRaSP (see), is characterized by high adjacency and
 * oreintation precision (especially) and recall for moderate sample sizes. BOSS scales up currently further than GRaSP
 * to larger variable sets and denser graphs and so is currently preferable from a practical standpoint, though
 * performance is essentially identical.</p>
 *
 * <p>The algorithm works as follows:</p>
 *
 * <ol>
 *     <li>Start with an arbitrary ordering.</li>
 *     <li>Run the permutation search to find a better ordering.</li>
 *     <li>Project this ordering to a CPDAG.</li>
 *     <li>Optionally, Run BES this CPDAG.
 *     <li>Return this CPDAG.</li>
 * </ol>
 *
 * <o>The optional BES step is needed for correctness, though with large
 * models is has very little effect on the output, since nearly all edges
 * are already oriented, so a parameter is included to turn that step off.</o>
 *
 * <p>Knowledge can be used with this search. If tiered knowledge is used,
 * then the procedure is carried out for each tier separately, given the v
 * ariables preceding that tier, which allows the Boss algorithm to address
 * tiered (e.g., time series) problems with larger numbers of variables.
 * However, knowledge of required and forbidden edges is correctly implemented
 * for arbitrary such knowledge.</p>
 *
 * <p>A paremeter is included to restart the search a certain number of time.
 * The idea is that the goal is to optimize a BIC score, so if several runs
 * are done of the algorithm for the same data, the model with the highest
 * BIC score should be returned and the others ignored.</p>
 *
 * <p>This class is meant to be used in the context of the PermutationSearch
 * class (see).
 *
 * @author bryanandrews
 * @author josephramsey
 * @see PermutationSearch
 * @see Grasp
 * @see Knowledge
 */
public class Boss implements SuborderSearch {
    private final Score score;
    private final List<Node> variables;
    private final Map<Node, Set<Node>> parents;
    private Map<Node, GrowShrinkTree> gsts;
    private Knowledge knowledge = new Knowledge();
    private BesPermutation bes = null;
    private int numStarts = 1;

    /**
     * This algorithm will work with an arbitrary BIC score.
     *
     * @param score The Score to use.
     */
    public Boss(Score score) {
        this.score = score;
        this.variables = score.getVariables();
        this.parents = new HashMap<>();
        for (Node x : this.variables) {
            this.parents.put(x, new HashSet<>());
        }
    }

    @Override
    public void searchSuborder(List<Node> prefix, List<Node> suborder, Map<Node, GrowShrinkTree> gsts) {
        assert this.numStarts > 0;
        this.gsts = gsts;

        List<Node> bestSuborder = null;
        double score, bestScore = Double.NEGATIVE_INFINITY;
        boolean improved;

        for (int i = 0; i < this.numStarts; i++) {
            shuffle(suborder);
            makeValidKnowledgeOrder(suborder);

            do {
                improved = false;
                for (Node x : new ArrayList<>(suborder)) {
                    if (betterMutation(prefix, suborder, x)) improved = true;
                }
            } while (improved);

            if (this.bes != null) bes(prefix, suborder);

            score = update(prefix, suborder);
            if (score > bestScore) {
                bestSuborder = new ArrayList<>(suborder);
                bestScore = score;
            }
        }

        suborder.clear();

        if (bestSuborder != null) {
            suborder.addAll(bestSuborder);
        }

        update(prefix, suborder);
    }

    /**
     * Sets up BOSS to use the BES algorithm to render BOSS correct under the faithfulness assumption.
     *
     * @param use True if BES should be used.
     */
    public void setUseBes(boolean use) {
        this.bes = null;
        if (use) {
            this.bes = new BesPermutation(this.score);
            this.bes.setVerbose(false);
            this.bes.setKnowledge(knowledge);
        }
    }

    @Override
    public void setKnowledge(Knowledge knowledge) {
        this.knowledge = knowledge;

        if (this.bes != null) {
            this.bes.setKnowledge(knowledge);
        }
    }

    /**
     * Sets the number of random starts to use. The model with the best score from these restartes will be reported.
     *
     * @param numStarts The number of random starts to use.
     */
    public void setNumStarts(int numStarts) {
        this.numStarts = numStarts;
    }

    @Override
    public List<Node> getVariables() {
        return this.variables;
    }

    @Override
    public Map<Node, Set<Node>> getParents() {
        return this.parents;
    }

    @Override
    public Score getScore() {
        return this.score;
    }

    private boolean betterMutation(List<Node> prefix, List<Node> suborder, Node x) {
        Set<Node> all = new HashSet<>(suborder);
        all.addAll(prefix);

        ListIterator<Node> itr = suborder.listIterator();
        double[] scores = new double[suborder.size() + 1];
        Set<Node> Z = new HashSet<>(prefix);

        int i = 0;
        double score = 0;
        int curr = 0;

        while (itr.hasNext()) {
            Node z = itr.next();

            // THE CORRECTNESS OF THIS NEEDS TO BE VERIFIED
            if (this.knowledge.isRequired(x.getName(), z.getName())) break;

            scores[i++] = this.gsts.get(x).trace(Z, all) + score;
            if (z != x) {
                score += this.gsts.get(z).trace(Z, all);
                Z.add(z);
            } else curr = i - 1;
        }

        scores[i] = this.gsts.get(x).trace(Z, all) + score;
        int best = i;

        Z.add(x);
        score = 0;

        while (itr.hasPrevious()) {
            Node z = itr.previous();

            // THE CORRECTNESS OF THIS NEEDS TO BE VERIFIED
            if (this.knowledge.isRequired(z.getName(), x.getName())) break;

            if (z != x) {
                Z.remove(z);
                score += gsts.get(z).trace(Z, all);
            }

            scores[--i] += score;
            if (scores[i] + 1e-6 > scores[best]) best = i;
        }

        if (scores[curr] + 1e-6 > scores[best]) return false;
        if (best > curr) best--;
        suborder.remove(x);
        suborder.add(best, x);

        return true;
    }

    private void bes(List<Node> prefix, List<Node> suborder) {
        List<Node> all = new ArrayList<>(prefix);
        all.addAll(suborder);

        Graph graph = PermutationSearch.getGraph(all, this.parents, this.knowledge, true);
        this.bes.bes(graph, all, suborder);
        graph.paths().makeValidOrder(suborder);
    }

    private double update(List<Node> prefix, List<Node> suborder) {
        double score = 0;
        Set<Node> all = new HashSet<>(suborder);
        all.addAll(prefix);

        Set<Node> Z = new HashSet<>(prefix);

        for (Node x : suborder) {
            Set<Node> parents = this.parents.get(x);
            parents.clear();
            score += this.gsts.get(x).trace(Z, all, parents);
            Z.add(x);
        }

        return score;
    }

    private void makeValidKnowledgeOrder(List<Node> order) {
        if (!this.knowledge.isEmpty()) {
            order.sort((a, b) -> {
                if (a.getName().equals(b.getName())) return 0;
                else if (this.knowledge.isRequired(a.getName(), b.getName())) return -1;
                else if (this.knowledge.isRequired(b.getName(), a.getName())) return 1;
                else return 0;
            });
        }
    }

}<|MERGE_RESOLUTION|>--- conflicted
+++ resolved
@@ -15,19 +15,13 @@
  * <p>Implements Best Order Score Search (BOSS). The following references
  * are relevant:</p>
  *
-<<<<<<< HEAD
- * <p>Lam, W. Y., Andrews, B., &amp; Ramsey, J. (2022, August). Greedy relaxations
- * of the sparsest permutation algorithm. In Uncertainty in Artificial Intelligence
- * (pp. 1052-1062). PMLR.</p>
-=======
  * <p>Lam, W. Y., Andrews, B., & Ramsey, J. (2022, August). Greedy relaxations
  * of the sparsest permutation algorithm. In Uncertainty in Artificial Intelligence (pp. 1052-1062). PMLR.</p>
->>>>>>> cbf00e71
- *
- * <p>Teyssier, M., &amp; Koller, D. (2012). Ordering-based search: A simple and effective
+ *
+ * <p>Teyssier, M., & Koller, D. (2012). Ordering-based search: A simple and effective
  * algorithm for learning Bayesian networks. arXiv preprint arXiv:1207.1429.</p>
  *
- * <p>Solus, L., Wang, Y., &amp; Uhler, C. (2021). Consistency guarantees for greedy
+ * <p>Solus, L., Wang, Y., & Uhler, C. (2021). Consistency guarantees for greedy
  * permutation-based causal inference algorithms. Biometrika, 108(4), 795-814.</p>
  *
  * <p>The BOSS algorithm is based on the idea that implied DAGs for permutations
@@ -163,8 +157,8 @@
     }
 
     /**
-     * Sets the number of random starts to use. The model with the best score from these restartes will be reported.
-     *
+     * Sets the number of random starts to use. The model with the best score
+     * from these restartes will be reported.
      * @param numStarts The number of random starts to use.
      */
     public void setNumStarts(int numStarts) {
@@ -221,7 +215,7 @@
             Node z = itr.previous();
 
             // THE CORRECTNESS OF THIS NEEDS TO BE VERIFIED
-            if (this.knowledge.isRequired(z.getName(), x.getName())) break;
+            if(this.knowledge.isRequired(z.getName(), x.getName())) break;
 
             if (z != x) {
                 Z.remove(z);
