///////////////////////////////////////////////////////////////////////////////
// For information as to what this class does, see the Javadoc, below.       //
// Copyright (C) 1998, 1999, 2000, 2001, 2002, 2003, 2004, 2005, 2006,       //
// 2007, 2008, 2009, 2010, 2014, 2015 by Peter Spirtes, Richard Scheines, Joseph   //
// Ramsey, and Clark Glymour.                                                //
//                                                                           //
// This program is free software; you can redistribute it and/or modify      //
// it under the terms of the GNU General Public License as published by      //
// the Free Software Foundation; either version 2 of the License, or         //
// (at your option) any later version.                                       //
//                                                                           //
// This program is distributed in the hope that it will be useful,           //
// but WITHOUT ANY WARRANTY; without even the implied warranty of            //
// MERCHANTABILITY or FITNESS FOR A PARTICULAR PURPOSE.  See the             //
// GNU General Public License for more details.                              //
//                                                                           //
// You should have received a copy of the GNU General Public License         //
// along with this program; if not, write to the Free Software               //
// Foundation, Inc., 59 Temple Place, Suite 330, Boston, MA  02111-1307  USA //
///////////////////////////////////////////////////////////////////////////////

package edu.cmu.tetrad.search;

import edu.cmu.tetrad.data.*;
import edu.cmu.tetrad.graph.Node;
import edu.cmu.tetrad.util.ChoiceGenerator;
import edu.cmu.tetrad.util.Matrix;

import java.util.Arrays;
import java.util.List;

import static java.lang.Math.*;

/**
 * Implements the extended BIC score (Chen and Chen)..
 *
 * @author Joseph Ramsey
 */
public class EbicScore implements Score {

    private DataSet dataSet;
    // The covariance matrix.
    private ICovarianceMatrix covariances;

    // The variables of the covariance matrix.
    private final List<Node> variables;

    // The sample size of the covariance matrix.
    private final int sampleSize;

    // True if verbose output should be sent to out.
    private boolean verbose = false;

    // Sample size or equivalent sample size.
    private double N;

    // The data, if it is set.
    private Matrix data;

    // True if row subsets should be calculated.
    private boolean calculateRowSubsets = false;

    private double correlationThreshold = 1.0;

    // The gamma paramter for EBIC.
    private double gamma = 1;

    /**
     * Constructs the score using a covariance matrix.
     */
    public EbicScore(ICovarianceMatrix covariances) {
        if (covariances == null) {
            throw new NullPointerException();
        }

        setCovariances(covariances);
        this.variables = covariances.getVariables();
        this.sampleSize = covariances.getSampleSize();
    }

    /**
     * Constructs the score using a covariance matrix.
     */
    public EbicScore(DataSet dataSet) {
        if (dataSet == null) {
            throw new NullPointerException();
        }

        this.dataSet = dataSet;

        this.variables = dataSet.getVariables();
        this.sampleSize = dataSet.getNumRows();

        DataSet _dataSet = DataUtils.center(dataSet);
        this.data = _dataSet.getDoubleData();

        if (!dataSet.existsMissingValue()) {
            setCovariances(new CovarianceMatrix(dataSet));
            calculateRowSubsets = false;
        } else {
            calculateRowSubsets = true;
        }

    }

    private int[] indices(List<Node> __adj) {
        int[] indices = new int[__adj.size()];
        for (int t = 0; t < __adj.size(); t++) indices[t] = variables.indexOf(__adj.get(t));
        return indices;
    }

    @Override
    public double localScoreDiff(int x, int y, int[] z) {
        return localScore(y, append(z, x)) - localScore(y, z);
    }

    @Override
    public double localScoreDiff(int x, int y) {
        return localScoreDiff(x, y, new int[0]);
    }

    public double localScore(int i, int... parents) throws RuntimeException {
        final int pi = parents.length + 1;
        double varRy = SemBicScore.getVarRy(i, parents, data, covariances, calculateRowSubsets);

        double gamma = this.gamma;//  1.0 - riskBound;

        return -(N * log(varRy) + (pi * log(N)
                + 2 * gamma * ChoiceGenerator.logCombinations(variables.size() - 1, pi)));
    }

    public static double getP(int pn, int m0, double lambda) {
<<<<<<< HEAD
        return 2.0 - pow((1 + (exp(-(lambda - 1) / 2.)) * sqrt(lambda)), (double) pn - m0);
=======
        return 2 - pow(1 + (exp(-(lambda - 1) / 2.)) * sqrt(lambda), (double) pn - m0);
>>>>>>> 83bd94df
    }

    /**
     * Specialized scoring method for a single parent. Used to speed up the effect edges search.
     */
    public double localScore(int i, int parent) {
        return localScore(i, new int[]{parent});
    }

    /**
     * Specialized scoring method for no parents. Used to speed up the effect edges search.
     */
    public double localScore(int i) {
        return localScore(i, new int[0]);
    }

    public ICovarianceMatrix getCovariances() {
        return covariances;
    }

    public int getSampleSize() {
        return sampleSize;
    }

    @Override
    public boolean isEffectEdge(double bump) {
        return bump > 0;
    }

    public boolean isVerbose() {
        return verbose;
    }

    public void setVerbose(boolean verbose) {
        this.verbose = verbose;
    }

    @Override
    public List<Node> getVariables() {
        return variables;
    }

    @Override
    public Node getVariable(String targetName) {
        for (Node node : variables) {
            if (node.getName().equals(targetName)) {
                return node;
            }
        }

        return null;
    }

    @Override
    public int getMaxDegree() {
        return (int) ceil(log(sampleSize));
    }

    @Override
    public boolean determines(List<Node> z, Node y) {
        int i = variables.indexOf(y);

        int[] k = indices(z);

        double v = localScore(i, k);

        return Double.isNaN(v);
    }

//    @Override
    public DataModel getData() {
        return dataSet;
    }

    private void setCovariances(ICovarianceMatrix covariances) {
        CorrelationMatrix correlations = new CorrelationMatrix(covariances);
        this.covariances = covariances;

        boolean exists = false;

        for (int i = 0; i < correlations.getSize(); i++) {
            for (int j = 0; j < correlations.getSize(); j++) {
                if (i == j) continue;
                double r = correlations.getValue(i, j);
                if (abs(r) > correlationThreshold) {
                    System.out.println("Absolute correlation too high: " + r);
                    exists = true;
                }
            }
        }

        if (exists) {
            throw new IllegalArgumentException("Some correlations are too high (> " + correlationThreshold
                    + ") in absolute value.");
        }


        this.N = covariances.getSampleSize();
    }

    private static int[] append(int[] z, int x) {
        int[] _z = Arrays.copyOf(z, z.length + 1);
        _z[z.length] = x;
        return _z;
    }

    public void setCorrelationThreshold(double correlationThreshold) {
        this.correlationThreshold = correlationThreshold;
    }

    public void setGamma(double gamma) {
        this.gamma = gamma;
    }
}

<|MERGE_RESOLUTION|>--- conflicted
+++ resolved
@@ -130,11 +130,7 @@
     }
 
     public static double getP(int pn, int m0, double lambda) {
-<<<<<<< HEAD
-        return 2.0 - pow((1 + (exp(-(lambda - 1) / 2.)) * sqrt(lambda)), (double) pn - m0);
-=======
         return 2 - pow(1 + (exp(-(lambda - 1) / 2.)) * sqrt(lambda), (double) pn - m0);
->>>>>>> 83bd94df
     }
 
     /**
