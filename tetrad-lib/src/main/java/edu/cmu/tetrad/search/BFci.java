--- conflicted
+++ resolved
@@ -83,10 +83,6 @@
     private int depth = -1;
     private boolean doDiscriminatingPathRule = true;
     private boolean bossUseBes = false;
-<<<<<<< HEAD
-    private boolean useDataOrder = false;
-=======
->>>>>>> e029775a
 
 
     /**
@@ -122,10 +118,6 @@
         Boss subAlg = new Boss(this.score);
         subAlg.setUseBes(bossUseBes);
         subAlg.setNumStarts(this.numStarts);
-<<<<<<< HEAD
-        subAlg.setUseDataOrder(this.useDataOrder);
-=======
->>>>>>> e029775a
         PermutationSearch alg = new PermutationSearch(subAlg);
         alg.setKnowledge(this.knowledge);
 
@@ -220,10 +212,4 @@
         this.bossUseBes = useBes;
     }
 
-<<<<<<< HEAD
-    public void setUseDataOrder(boolean useDataOrder) {
-        this.useDataOrder = useDataOrder;
-    }
-=======
->>>>>>> e029775a
 }