--- conflicted
+++ resolved
@@ -129,14 +129,6 @@
             this.growScore = this.tree.localScore(X);
         }
 
-<<<<<<< HEAD
-        public double trace(Set<Node> prefix, Set<Node> available, Set<Node> parents) {
-//lock
-            if (!this.grow) {
-                this.grow = true;
-                this.branches = new ArrayList<>();
-                List<GSTNode> required = new ArrayList<>();
-=======
         private synchronized void grow(Set<Node> available, Set<Node> parents) {
             if (this.grow.get()) return;
 
@@ -180,7 +172,6 @@
                         best = remove;
                     }
                 }
->>>>>>> e029775a
 
                 if (best != null) {
                     parents.remove(best);
@@ -188,12 +179,6 @@
                 }
             } while (best != null);
 
-<<<<<<< HEAD
-                this.branches.sort(Collections.reverseOrder());
-                this.branches.addAll(0, required);
-            }
-//unlock
-=======
             this.shrink.set(true);
         }
 
@@ -201,7 +186,6 @@
 
             if (!this.grow.get()) grow(available, parents);
 
->>>>>>> e029775a
             for (GSTNode branch : this.branches) {
                 Node add = branch.getAdd();
                 available.remove(add);
@@ -211,50 +195,9 @@
                     return branch.trace(prefix, available, parents);
                 }
             }
-<<<<<<< HEAD
-            if (!this.shrink) {
-//lock
-                this.shrink = true;
-                this.remove = new HashSet<>();
-                this.shrinkScore = this.growScore;
-                if (parents.isEmpty()) return this.shrinkScore;
-
-                Node best;
-                do {
-                    best = null;
-                    int[] X = new int[parents.size() - 1];
-
-                    for (Node remove : new HashSet<>(parents)) {
-                        if (this.tree.isRequired(remove)) continue;
-                        int i = 0;
-                        parents.remove(remove);
-                        for (Node parent : parents) X[i++] = this.tree.getIndex(parent);
-                        parents.add(remove);
-
-                        double s = this.tree.localScore(X);
-                        if (s > this.shrinkScore) {
-                            this.shrinkScore = s;
-                            best = remove;
-                        }
-                    }
-
-                    if (best != null) {
-                        parents.remove(best);
-                        this.remove.add(best);
-                    }
-                } while (best != null);
-
-//                unlock
-
-            }
-
-
-
-=======
 
             if (!this.shrink.get()) shrink(parents);
 
->>>>>>> e029775a
             parents.removeAll(this.remove);
             return this.shrinkScore;
         }
