--- conflicted
+++ resolved
@@ -1,8 +1,5 @@
 package edu.cmu.tetrad.latest;
 
-import java.io.IOException;
-import java.io.InputStream;
-import java.util.Properties;
 import org.apache.http.HttpResponse;
 import org.apache.http.client.methods.HttpGet;
 import org.apache.http.impl.client.CloseableHttpClient;
@@ -10,8 +7,12 @@
 import org.apache.http.util.EntityUtils;
 import org.apache.log4j.Logger;
 
+import java.io.InputStream;
+import java.util.Properties;
+
 /**
- * Author : Jeremy Espino MD Created 9/20/16 11:06 AM
+ * Author : Jeremy Espino MD
+ * Created  9/20/16 11:06 AM
  */
 public class LatestClient {
 
@@ -36,7 +37,8 @@
     }
 
     public boolean checkLatest(String softwareName, String version) {
-        LOGGER.debug("running version: " + version);
+
+           LOGGER.debug("running version: " + version);
 
         final Properties applicationProperties = new Properties();
         try (InputStream inputStream = this.getClass().getResourceAsStream("/tetrad-lib.properties")) {
@@ -47,35 +49,13 @@
             LOGGER.error("Could not read tetrad-lib.properties file", exception);
         }
 
-<<<<<<< HEAD
-        LOGGER.debug("running version: " + version);
-
-        String BASE_URL = "";
-        final Properties applicationProperties = new Properties();
-        try (final InputStream stream =
-                     this.getClass().getClassLoader().getResourceAsStream("tetrad-lib.properties")) {
-            if (stream != null) {
-                applicationProperties.load(stream);
-                BASE_URL = applicationProperties.getProperty("latest.version.url");
-            } else {
-                LOGGER.warn("Could not find tetrad-lib.properties file");
-                latestResult = String.format("Running version %s but unable to contact version server.", version);
-                return false;
-            }
-        } catch (Exception e) {
-            LOGGER.error("Could not read tetrad-lib.properties file", e);
-            latestResult = String.format("Running version %s but unable to contact version server.", version);
-            // return without checking for latest version
-=======
         String baseUrl = applicationProperties.getProperty("latest.version.url");
         if (baseUrl == null) {
             latestResult = String.format("Running version %s but unable to contact version server.", version);
->>>>>>> 7ba47fb7
             return false;
         }
 
         try (CloseableHttpClient httpClient = HttpClientBuilder.create().build()) {
-<<<<<<< HEAD
             HttpGet request = new HttpGet(BASE_URL + "/latest/version/latest?softwareName=" + softwareName + "&softwareVersion=" + version);
             request.addHeader("content-type", "application/json");
             HttpResponse result = httpClient.execute(request);
@@ -108,29 +88,7 @@
             latestResult = String.format("Running version %s but unable to contact latest version server.  To disable checking use the skip-latest option.", version);
             return false;
 
-=======
-            HttpGet request = new HttpGet(baseUrl + softwareName);
-            request.addHeader("content-type", "application/json");
-            HttpResponse result = httpClient.execute(request);
-            String json = EntityUtils.toString(result.getEntity(), "UTF-8");
-            LOGGER.debug("response from latest version server: " + json);
-
-            com.google.gson.Gson gson = new com.google.gson.Gson();
-            SoftwareVersion softwareVersion = gson.fromJson(json, SoftwareVersion.class);
-
-            if (softwareVersion.getSoftwareVersion().equalsIgnoreCase(version)) {
-                latestResult = String.format("Running version %s which is the latest version.", version);
-                return true;
-            } else {
-                latestResult = String.format("Running version %s but the latest version is %s available.", version, softwareVersion.getSoftwareVersion());
-                return false;
-            }
-        } catch (Exception ex) {
-            LOGGER.error("Could not contact server for latest version", ex);
-            latestResult = String.format("Running version %s but unable to contact version server.", version);
-            return false;
->>>>>>> 7ba47fb7
         }
 
-    }
+       }
 }