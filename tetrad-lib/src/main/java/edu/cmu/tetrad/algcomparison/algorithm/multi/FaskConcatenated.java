--- conflicted
+++ resolved
@@ -10,12 +10,9 @@
 import edu.cmu.tetrad.graph.Graph;
 import edu.cmu.tetrad.search.Fask;
 import edu.cmu.tetrad.util.Parameters;
-<<<<<<< HEAD
 import edu.pitt.dbmi.algo.bootstrap.BootstrapEdgeEnsemble;
 import edu.pitt.dbmi.algo.bootstrap.GeneralBootstrapTest;
 
-=======
->>>>>>> 4b850886
 import java.util.ArrayList;
 import java.util.Collections;
 import java.util.List;
@@ -29,8 +26,13 @@
  *
  * @author jdramsey
  */
-<<<<<<< HEAD
-@AlgorithmDescription(name = "EFANG", algType = AlgType.forbid_latent_common_causes, oracleType = OracleType.None, description = "Short blurb goes here", assumptions = {})
+@AlgorithmDescription(
+		name = "EFANG", 
+		algType = AlgType.forbid_latent_common_causes, 
+		oracleType = OracleType.None, 
+		description = "Short blurb goes here", 
+		assumptions = {}
+)
 public class FaskConcatenated implements MultiDataSetAlgorithm, HasKnowledge {
 
 	static final long serialVersionUID = 23L;
@@ -163,88 +165,5 @@
 	public void setKnowledge(IKnowledge knowledge) {
 		this.knowledge = knowledge;
 	}
-=======
-@AlgorithmDescription(
-        name = "EFANG",
-        algType = AlgType.forbid_latent_common_causes,
-        oracleType = OracleType.None,
-        description = "Short blurb goes here",
-        assumptions = {}
-)
-public class FaskConcatenated implements MultiDataSetAlgorithm, HasKnowledge {
 
-    static final long serialVersionUID = 23L;
-    private boolean empirical = false;
-    private IKnowledge knowledge = new Knowledge2();
-
-    public FaskConcatenated() {
-        this.empirical = false;
-    }
-
-    public FaskConcatenated(boolean empirical) {
-        this.empirical = empirical;
-    }
-
-    @Override
-    public Graph search(List<DataModel> dataSets, Parameters parameters) {
-
-        List<DataSet> centered = new ArrayList<>();
-
-        for (DataModel dataSet : dataSets) {
-            centered.add(DataUtils.center((DataSet) dataSet));
-        }
-
-        DataSet dataSet = DataUtils.concatenate(centered);
-        edu.cmu.tetrad.search.Fask search = new Fask(dataSet);
-        search.setDepth(parameters.getInt("depth"));
-        search.setPenaltyDiscount(parameters.getDouble("penaltyDiscount"));
-        search.setAlpha(parameters.getDouble("twoCycleAlpha"));
-        search.setKnowledge(knowledge);
-        search.setThresholdForReversing(parameters.getDouble("thresholdForReversing"));
-        return search.search();
-    }
-
-    @Override
-    public Graph search(DataModel dataSet, Parameters parameters) {
-        return search(Collections.singletonList((DataModel) DataUtils.getContinuousDataSet(dataSet)), parameters);
-    }
-
-    @Override
-    public Graph getComparisonGraph(Graph graph) {
-        return new EdgeListGraph(graph);
-    }
-
-    @Override
-    public String getDescription() {
-        return "FASK Concatenated "
-                + (empirical ? " (Empirical)" : "");
-    }
-
-    @Override
-    public DataType getDataType() {
-        return DataType.Continuous;
-    }
-
-    @Override
-    public List<String> getParameters() {
-        List<String> parameters = new ArrayList<>();
-        parameters.add("depth");
-        parameters.add("penaltyDiscount");
-        parameters.add("twoCycleAlpha");
-        parameters.add("numRuns");
-        parameters.add("randomSelectionSize");
-
-        return parameters;
-    }
-
-    @Override
-    public IKnowledge getKnowledge() {
-        return knowledge;
-    }
-
-    @Override
-    public void setKnowledge(IKnowledge knowledge) {
-        this.knowledge = knowledge;
-    }
->>>>>>> 4b850886
 }