///////////////////////////////////////////////////////////////////////////////
// For information as to what this class does, see the Javadoc, below.       //
// Copyright (C) 1998, 1999, 2000, 2001, 2002, 2003, 2004, 2005, 2006,       //
// 2007, 2008, 2009, 2010, 2014, 2015, 2022 by Peter Spirtes, Richard        //
// Scheines, Joseph Ramsey, and Clark Glymour.                               //
//                                                                           //
// This program is free software; you can redistribute it and/or modify      //
// it under the terms of the GNU General Public License as published by      //
// the Free Software Foundation; either version 2 of the License, or         //
// (at your option) any later version.                                       //
//                                                                           //
// This program is distributed in the hope that it will be useful,           //
// but WITHOUT ANY WARRANTY; without even the implied warranty of            //
// MERCHANTABILITY or FITNESS FOR A PARTICULAR PURPOSE.  See the             //
// GNU General Public License for more details.                              //
//                                                                           //
// You should have received a copy of the GNU General Public License         //
// along with this program; if not, write to the Free Software               //
// Foundation, Inc., 59 Temple Place, Suite 330, Boston, MA  02111-1307  USA //
///////////////////////////////////////////////////////////////////////////////
package edu.cmu.tetrad.algcomparison;

import edu.cmu.tetrad.algcomparison.algorithm.Algorithm;
import edu.cmu.tetrad.algcomparison.algorithm.Algorithms;
import edu.cmu.tetrad.algcomparison.algorithm.ExternalAlgorithm;
import edu.cmu.tetrad.algcomparison.algorithm.MultiDataSetAlgorithm;
import edu.cmu.tetrad.algcomparison.independence.FisherZ;
import edu.cmu.tetrad.algcomparison.independence.IndependenceWrapper;
import edu.cmu.tetrad.algcomparison.score.BdeuScore;
import edu.cmu.tetrad.algcomparison.score.ScoreWrapper;
import edu.cmu.tetrad.algcomparison.simulation.Simulation;
import edu.cmu.tetrad.algcomparison.simulation.Simulations;
import edu.cmu.tetrad.algcomparison.statistic.ElapsedTime;
import edu.cmu.tetrad.algcomparison.statistic.ParameterColumn;
import edu.cmu.tetrad.algcomparison.statistic.Statistic;
import edu.cmu.tetrad.algcomparison.statistic.Statistics;
import edu.cmu.tetrad.algcomparison.utils.HasKnowledge;
import edu.cmu.tetrad.algcomparison.utils.HasParameterValues;
import edu.cmu.tetrad.algcomparison.utils.HasParameters;
import edu.cmu.tetrad.algcomparison.utils.TakesExternalGraph;
import edu.cmu.tetrad.data.*;
import edu.cmu.tetrad.data.simulation.LoadDataAndGraphs;
import edu.cmu.tetrad.graph.*;
import edu.cmu.tetrad.search.SearchGraphUtils;
import edu.cmu.tetrad.util.*;
import org.reflections.Reflections;

import java.io.*;
import java.lang.reflect.Constructor;
import java.text.DecimalFormat;
import java.text.NumberFormat;
import java.util.*;
import java.util.concurrent.RecursiveTask;

import static edu.cmu.tetrad.search.SearchGraphUtils.dagToPag;

/**
 * Script to do a comparison of a list of algorithms using a list of statistics
 * and a list of parameters and their values.
 *
 * @author jdramsey
 * @author Daniel Malinsky
 */
public class Comparison {

    public enum ComparisonGraph {
        true_DAG, CPDAG_of_the_true_DAG, PAG_of_the_true_DAG
    }

    private boolean[] graphTypeUsed;
    private PrintStream out;
    private boolean tabDelimitedTables;
    private boolean saveGraphs;
    private boolean showSimulationIndices;
    private boolean showAlgorithmIndices;
    private boolean showUtilities;
    private boolean sortByUtility;
    private String dataPath;
    private String resultsPath;
    private boolean saveData = true;
    private boolean saveCPDAGs;
    private boolean savePags;
    private ComparisonGraph comparisonGraph = ComparisonGraph.true_DAG;

    public void compareFromFiles(String filePath, Algorithms algorithms, Statistics statistics, Parameters parameters) {
        compareFromFiles(filePath, filePath, algorithms, statistics, parameters);
    }

    /**
     * Compares algorithms.
     *
     * @param dataPath    Path to the directory where data and graph files have
     *                    been saved.
     * @param resultsPath Path to the file where the results should be stored.
     * @param algorithms  The list of algorithms to be compared.
     */
    public void compareFromFiles(String dataPath, String resultsPath, Algorithms algorithms,
                                 Statistics statistics, Parameters parameters) {
        for (Algorithm algorithm : algorithms.getAlgorithms()) {
            if (algorithm instanceof ExternalAlgorithm) {
                throw new IllegalArgumentException("Not expecting any implementations of ExternalAlgorithm here.");
            }
        }

        this.dataPath = dataPath;
        this.resultsPath = resultsPath;

        Simulations simulations = new Simulations();

        File file = new File(this.dataPath, "save");
        File[] dirs = file.listFiles();

        if (dirs == null) {
            throw new NullPointerException("No files in " + file.getAbsolutePath());
        }

        int count = 0;

        for (File dir : dirs) {
            if (dir.getName().contains("DS_Store")) {
                continue;
            }
            count++;
        }

        for (int i = 1; i <= count; i++) {
            File _dir = new File(dataPath, "save/" + i);
            simulations.add(new LoadDataAndGraphs(_dir.getAbsolutePath()));
        }

        compareFromSimulations(resultsPath, simulations, algorithms, statistics, parameters);
    }

    public void generateReportFromExternalAlgorithms(String dataPath, String resultsPath, Algorithms algorithms,
                                                     Statistics statistics, Parameters parameters) {
        generateReportFromExternalAlgorithms(dataPath, resultsPath, "Comparison.txt", algorithms,
                statistics, parameters);
    }

    public void generateReportFromExternalAlgorithms(String dataPath, String resultsPath, String outputFileName, Algorithms algorithms,
                                                     Statistics statistics, Parameters parameters) {

        this.saveGraphs = false;
        this.dataPath = dataPath;
        this.resultsPath = resultsPath;

        for (Algorithm algorithm : algorithms.getAlgorithms()) {
            if (!(algorithm instanceof ExternalAlgorithm)) {
                throw new IllegalArgumentException(
                        "Expecting all algorithms to implement ExternalAlgorithm.");
            }
        }

        Simulations simulations = new Simulations();

        File file = new File(this.dataPath, "save");
        File[] dirs = file.listFiles();

        if (dirs == null) {
            throw new NullPointerException("No files in " + file.getAbsolutePath());
        }

        int count = 0;

        for (File dir : dirs) {
            if (dir.getName().contains("DS_Store")) {
                continue;
            }
            count++;
        }

        for (int i = 1; i <= count; i++) {
            File _dir = new File(dataPath, "save/" + i);
            simulations.add(new LoadDataAndGraphs(_dir.getAbsolutePath()));
        }

        compareFromSimulations(this.resultsPath, simulations, outputFileName, algorithms, statistics, parameters);
    }

    public void compareFromSimulations(String resultsPath, Simulations simulations, Algorithms algorithms,
                                       Statistics statistics, Parameters parameters) {
        compareFromSimulations(resultsPath, simulations, "Comparison.txt", algorithms, statistics, parameters);
    }

    /**
     * Compares algorithms.
     *
     * @param resultsPath Path to the file where the output should be printed.
     * @param simulations The list of simulationWrapper that is used to generate
     *                    graphs and data for the comparison.
     * @param algorithms  The list of algorithms to be compared.
     * @param statistics  The list of statistics on which to compare the
     *                    algorithm, and their utility weights.
     */
    public void compareFromSimulations(String resultsPath, Simulations simulations, String outputFileName, Algorithms algorithms,
                                       Statistics statistics, Parameters parameters) {
        this.resultsPath = resultsPath;

        PrintStream stdout = (PrintStream) parameters.get("printStream", System.out);

        // Create output file.
        try {
            File dir = new File(resultsPath);
            dir.mkdirs();
            File file = new File(dir, outputFileName);
            this.out = new PrintStream(new FileOutputStream(file));
        } catch (Exception e) {
            throw new RuntimeException(e);
        }

        this.out.println(new Date());

        // Set up simulations--create data and graphs, read in parameters. The parameters
        // are set in the parameters object.
        List<SimulationWrapper> simulationWrappers = new ArrayList<>();

        int numRuns = parameters.getInt("numRuns");

        for (Simulation simulation : simulations.getSimulations()) {
            List<SimulationWrapper> wrappers = getSimulationWrappers(simulation, parameters);

            for (SimulationWrapper wrapper : wrappers) {
                wrapper.createData(wrapper.getSimulationSpecificParameters(), true);
                simulationWrappers.add(wrapper);
            }
        }

        // Set up the algorithms.
        List<AlgorithmWrapper> algorithmWrappers = new ArrayList<>();

        for (Algorithm algorithm : algorithms.getAlgorithms()) {
            List<Integer> _dims = new ArrayList<>();
            List<String> varyingParameters = new ArrayList<>();

            List<String> parameters1 = new ArrayList<>(Params.getAlgorithmParameters(algorithm));
            parameters1.addAll(Params.getTestParameters(algorithm));
            parameters1.addAll(Params.getScoreParameters(algorithm));

            for (String name : parameters1) {
                if (parameters.getNumValues(name) > 1) {
                    _dims.add(parameters.getNumValues(name));
                    varyingParameters.add(name);
                }
            }

            if (varyingParameters.isEmpty()) {
                algorithmWrappers.add(new AlgorithmWrapper(algorithm, parameters));
            } else {

                int[] dims = new int[_dims.size()];
                for (int i = 0; i < _dims.size(); i++) {
                    dims[i] = _dims.get(i);
                }

                CombinationGenerator gen = new CombinationGenerator(dims);
                int[] choice;

                while ((choice = gen.next()) != null) {
                    AlgorithmWrapper wrapper = new AlgorithmWrapper(algorithm, parameters);

                    for (int h = 0; h < dims.length; h++) {
                        String parameter = varyingParameters.get(h);
                        Object[] values = parameters.getValues(parameter);
                        Object value = values[choice[h]];
                        wrapper.setValue(parameter, value);
                    }

                    algorithmWrappers.add(wrapper);
                }
            }
        }

        // Create the algorithm-simulation wrappers for every combination of algorithm and
        // simulation.
        List<AlgorithmSimulationWrapper> algorithmSimulationWrappers = new ArrayList<>();

        for (SimulationWrapper simulationWrapper : simulationWrappers) {
            for (AlgorithmWrapper algorithmWrapper : algorithmWrappers) {
                DataType algDataType = algorithmWrapper.getDataType();
                DataType simDataType = simulationWrapper.getDataType();
                if (!(algDataType == DataType.Mixed || (algDataType == simDataType))) {
                    stdout.println("Type mismatch: " + algorithmWrapper.getDescription()
                            + " / " + simulationWrapper.getDescription());
                }

                if (algorithmWrapper.getAlgorithm() instanceof ExternalAlgorithm) {
                    ExternalAlgorithm external = (ExternalAlgorithm) algorithmWrapper.getAlgorithm();
                    external.setSimIndex(simulationWrappers.indexOf(external.getSimulation()));
                }

                algorithmSimulationWrappers.add(new AlgorithmSimulationWrapper(
                        algorithmWrapper, simulationWrapper));
            }
        }

        // Run all of the algorithms and compile statistics.
        double[][][][] allStats = calcStats(algorithmSimulationWrappers, algorithmWrappers, simulationWrappers,
                statistics, numRuns, stdout);


        {
            int numTables = allStats.length;
            int numStats = allStats[0][0].length - 1;

            double[][][] statTables = calcStatTables(allStats, Mode.Average, numTables, algorithmSimulationWrappers,
                    numStats, statistics);
            double[] utilities = calcUtilities(statistics, algorithmSimulationWrappers, statTables[0]);

            // Add utilities to table as the last column.
            for (int u = 0; u < numTables; u++) {
                for (int t = 0; t < algorithmSimulationWrappers.size(); t++) {
                    statTables[u][t][numStats] = utilities[t];
                }
            }

            int[] newOrder;

            if (isSortByUtility()) {
                newOrder = sort(algorithmSimulationWrappers, utilities);
            } else {
                newOrder = new int[algorithmSimulationWrappers.size()];
                for (int q = 0; q < algorithmSimulationWrappers.size(); q++) {
                    newOrder[q] = q;
                }
            }

            this.out.println();
            this.out.println("Simulations:");
            this.out.println();

//            if (simulationWrappers.size() == 1) {
//                out.println(simulationWrappers.get(0).getDescription());
//            } else {
            int i = 0;

            for (SimulationWrapper simulation : simulationWrappers) {
                this.out.print("Simulation " + (++i) + ": ");
                this.out.println(simulation.getDescription());
                this.out.println();

                printParameters(simulation.getParameters(), simulation.getSimulationSpecificParameters(), this.out);

                this.out.println();
            }

            this.out.println("Algorithms:");
            this.out.println();

            for (int t = 0; t < algorithmSimulationWrappers.size(); t++) {
                AlgorithmSimulationWrapper wrapper = algorithmSimulationWrappers.get(t);

                if (wrapper.getSimulationWrapper() == simulationWrappers.get(0)) {
                    this.out.println((t + 1) + ". " + wrapper.getAlgorithmWrapper().getDescription());
                }
            }


            // Print out the preliminary information for statistics types, etc.
            this.out.println();
            this.out.println("Statistics:");
            this.out.println();

            for (Statistic stat : statistics.getStatistics()) {
                this.out.println(stat.getAbbreviation() + " = " + stat.getDescription());
            }

            this.out.println();

            if (isSortByUtility()) {
                this.out.println();
                this.out.println("Sorting by utility, high to low.");
            }

            if (isShowUtilities()) {
                this.out.println();
                this.out.println("Weighting of statistics:");
                this.out.println();
                this.out.println("U = ");

                for (Statistic stat : statistics.getStatistics()) {
                    String statName = stat.getAbbreviation();
                    double weight = statistics.getWeight(stat);
                    if (weight != 0.0) {
                        this.out.println("    " + weight + " * f(" + statName + ")");
                    }
                }

                this.out.println();
                this.out.println("...normed to range between 0 and 1.");

                this.out.println();
                this.out.println("Note that f for each statistic is a function that maps the statistic to the ");
                this.out.println("interval [0, 1], with higher being better.");
            }

            this.out.println("Graphs are being compared to the " + this.comparisonGraph.toString().replace("_", " ") + ".");
            this.out.println("All statistics are individually summarized over " + numRuns + " runs using the indicated statistic.");

            this.out.println();

            statTables = calcStatTables(allStats, Mode.Average, numTables,
                    algorithmSimulationWrappers, numStats, statistics);

            // Add utilities to table as the last column.
            for (int u = 0; u < numTables; u++) {
                for (int t = 0; t < algorithmSimulationWrappers.size(); t++) {
                    statTables[u][t][numStats] = utilities[t];
                }
            }

            // Print all the tables.
            printStats(statTables, statistics, Mode.Average, newOrder, algorithmSimulationWrappers,
                    algorithmWrappers, simulationWrappers, utilities, parameters);


            statTables = calcStatTables(allStats, Mode.StandardDeviation, numTables,
                    algorithmSimulationWrappers, numStats, statistics);

            for (int u = 0; u < numTables; u++) {
                for (int t = 0; t < algorithmSimulationWrappers.size(); t++) {
                    statTables[u][t][numStats] = utilities[t];
                }
            }

            printStats(statTables, statistics, Mode.StandardDeviation, newOrder, algorithmSimulationWrappers, algorithmWrappers,
                    simulationWrappers, utilities, parameters);

            statTables = calcStatTables(allStats, Mode.MinValue, numTables, algorithmSimulationWrappers,
                    numStats, statistics);

            for (int u = 0; u < numTables; u++) {
                for (int t = 0; t < algorithmSimulationWrappers.size(); t++) {
                    statTables[u][t][numStats] = utilities[t];
                }
            }

            printStats(statTables, statistics, Mode.MinValue, newOrder, algorithmSimulationWrappers, algorithmWrappers,
                    simulationWrappers, utilities, parameters);

            statTables = calcStatTables(allStats, Mode.MaxValue, numTables, algorithmSimulationWrappers,
                    numStats, statistics);

            for (int u = 0; u < numTables; u++) {
                for (int t = 0; t < algorithmSimulationWrappers.size(); t++) {
                    statTables[u][t][numStats] = utilities[t];
                }
            }

            printStats(statTables, statistics, Mode.MaxValue, newOrder, algorithmSimulationWrappers, algorithmWrappers,
                    simulationWrappers, utilities, parameters);

            statTables = calcStatTables(allStats, Mode.MedianValue, numTables, algorithmSimulationWrappers,
                    numStats, statistics);

            for (int u = 0; u < numTables; u++) {
                for (int t = 0; t < algorithmSimulationWrappers.size(); t++) {
                    statTables[u][t][numStats] = utilities[t];
                }
            }

            printStats(statTables, statistics, Mode.MedianValue, newOrder, algorithmSimulationWrappers, algorithmWrappers,
                    simulationWrappers, utilities, parameters);

//            // Add utilities to table as the last column.
//            for (int u = 0; u < numTables; u++) {
//                for (int t = 0; t < algorithmSimulationWrappers.size(); t++) {
//                    statTables[u][t][numStats] = utilities[t];
//                }
//            }
        }

        for (int i = 0; i < simulations.getSimulations().size(); i++) {
            saveToFiles(resultsPath + "/simulation" + (i + 1), simulations.getSimulations().get(i), parameters);
        }

        this.out.close();
    }

    /**
     * Saves simulationWrapper data.
     *
     * @param dataPath   The path to the directory where the simulationWrapper
     *                   data should be saved.
     * @param simulation The simulate used to generate the graphs and data.
     * @param parameters The parameters to be used in the simulationWrapper.
     */
    public void saveToFiles(String dataPath, Simulation simulation, Parameters parameters) {

        File dir0 = new File(dataPath);
        File dir;

        dir = new File(dir0, "save");

        deleteFilesThenDirectory(dir);

        try {
            List<SimulationWrapper> simulationWrappers = getSimulationWrappers(simulation, parameters);

            int index = 0;

            for (SimulationWrapper simulationWrapper : simulationWrappers) {
                for (String param : simulationWrapper.getParameters()) {
                    parameters.set(param, simulationWrapper.getValue(param));
                }

                if (simulation.getNumDataModels() == 0) {
                    simulationWrapper.createData(simulationWrapper.getSimulationSpecificParameters(), true);
                }

                File subdir = dir;
                if (simulationWrappers.size() > 1) {
                    index++;

                    subdir = new File(dir, "" + index);
                    subdir.mkdirs();
                }

                File dir1 = new File(subdir, "graph");
                File dir2 = new File(subdir, "data");

                dir1.mkdirs();
                dir2.mkdirs();

                File dir3 = null;

                if (isSaveCPDAGs()) {
                    dir3 = new File(subdir, "cpdags");
                    dir3.mkdirs();
                }

                File dir4 = null;

                if (isSavePags()) {
                    dir4 = new File(subdir, "pags");
                    dir4.mkdirs();
                }

                for (int j = 0; j < simulationWrapper.getNumDataModels(); j++) {
                    File file2 = new File(dir1, "graph." + (j + 1) + ".txt");
                    Graph graph = simulationWrapper.getTrueGraph(j);

                    GraphUtils.saveGraph(graph, file2, false);

                    if (isSaveData()) {
                        File file = new File(dir2, "data." + (j + 1) + ".txt");
                        Writer out = new FileWriter(file);
                        DataModel dataModel = simulationWrapper.getDataModel(j);
                        DataWriter.writeRectangularData((DataSet) dataModel, out, '\t');
                        out.close();
                    }

                    if (isSaveCPDAGs()) {
                        File file3 = new File(dir3, "cpdag." + (j + 1) + ".txt");
                        GraphUtils.saveGraph(SearchGraphUtils.cpdagForDag(graph), file3, false);
                    }

<<<<<<< HEAD
                    if (isSavePags()) {
                        File file4 = new File(dir4, "pag." + (j + 1) + ".txt");
                        GraphUtils.saveGraph(dagToPag(graph), file4, false);
                    }
=======
                        if (isSavePags()) {
                            File file4 = new File(dir4, "pag." + (j + 1) + ".txt");
                            GraphUtils.saveGraph(new DagToPag(graph).convert(), file4, false);
                        }
>>>>>>> eea8a232

                }

                PrintStream out = new PrintStream(new FileOutputStream(new File(subdir, "parameters.txt")));
                out.println(simulationWrapper.getDescription());
                out.println(simulationWrapper.getSimulationSpecificParameters());
                out.close();
            }
        } catch (IOException e) {
            e.printStackTrace();
        }
    }

    /**
     * Saves simulationWrapper data.
     *
     * @param dataPath   The path to the directory where the simulationWrapper
     *                   data should be saved.
     * @param simulation The simulate used to generate the graphs and data.
     * @param parameters The parameters to be used in the simulationWrapper.
     */
    public void saveToFilesSingleSimulation(String dataPath, Simulation simulation, Parameters parameters) {
        File dir0 = new File(dataPath);
        File dir = new File(dir0, "save");

        deleteFilesThenDirectory(dir);
        dir.mkdirs();

        try {
            PrintStream _out = new PrintStream(new FileOutputStream(new File(dir, "parameters.txt")));
            _out.println(simulation.getDescription());
            _out.println(parameters);
            _out.close();

            int numDataSets = simulation.getNumDataModels();
            if (numDataSets <= 0) {

                File dir1 = new File(dir, "graph");
                File dir2 = new File(dir, "data");

                dir1.mkdirs();
                dir2.mkdirs();

                return;
            }

            File dir1 = new File(dir, "graph");
            File dir2 = new File(dir, "data");

            dir1.mkdirs();
            dir2.mkdirs();

            File dir3 = null;

            if (isSaveCPDAGs()) {
                dir3 = new File(dir, "cpdags");
                dir3.mkdirs();
            }

            File dir4 = null;

            if (isSavePags()) {
                dir4 = new File(dir, "pags");
                dir4.mkdirs();
            }

            for (int j = 0; j < simulation.getNumDataModels(); j++) {
                File file2 = new File(dir1, "graph." + (j + 1) + ".txt");
                Graph graph = simulation.getTrueGraph(j);

                GraphUtils.saveGraph(graph, file2, false);

                File file = new File(dir2, "data." + (j + 1) + ".txt");
                Writer out = new FileWriter(file);
                DataModel dataModel = simulation.getDataModel(j);
                DataWriter.writeRectangularData((DataSet) dataModel, out, '\t');
                out.close();

                if (isSaveCPDAGs()) {
                    File file3 = new File(dir3, "cpdag." + (j + 1) + ".txt");
                    GraphUtils.saveGraph(SearchGraphUtils.cpdagForDag(graph), file3, false);
                }

                if (isSavePags()) {
                    File file4 = new File(dir4, "pag." + (j + 1) + ".txt");
                    GraphUtils.saveGraph(dagToPag(graph), file4, false);
                }
            }
        } catch (IOException e) {
            e.printStackTrace();
        }
    }

    /**
     *
     */
    public void configuration(String path) {
        try {
            new File(path).mkdirs();

            PrintStream out = new PrintStream(new FileOutputStream(new File(path, "Configuration.txt")));

            Parameters allParams = new Parameters();

            List<Class> algorithms = new ArrayList<>(getClasses(Algorithm.class));
            List<Class> statistics = new ArrayList<>(getClasses(Statistic.class));
            List<Class> independenceWrappers = new ArrayList<>(getClasses(IndependenceWrapper.class));
            List<Class> scoreWrappers = new ArrayList<>(getClasses(ScoreWrapper.class));
            List<Class> simulations = new ArrayList<>(getClasses(Simulation.class));

            out.println("Available Algorithms:");
            out.println();
            out.println("Algorithms that take an independence test (using an example independence test):");
            out.println();

            for (Class clazz : new ArrayList<>(algorithms)) {
                if (Experimental.class.isAssignableFrom(clazz)) {
                    continue;
                }

                Constructor[] constructors = clazz.getConstructors();

                for (Constructor constructor : constructors) {
                    if (constructor.getParameterTypes().length == 1
                            && constructor.getParameterTypes()[0] == IndependenceWrapper.class) {
                        Algorithm algorithm = (Algorithm) constructor.newInstance(
                                FisherZ.class.newInstance());
                        out.println(clazz.getSimpleName() + ": " + algorithm.getDescription());
                        if (HasParameters.class.isAssignableFrom(clazz)) {
                            printParameters(algorithm.getParameters(), allParams, out);
                        }
                        if (TakesExternalGraph.class.isAssignableFrom(clazz)) {
                            out.println("\t" + clazz.getSimpleName() + " can take an external graph from some other algorithm as input");
                        }
                    }
                }
            }

            out.println();
            out.println("Algorithms that take a score (using an example score):");
            out.println();

            for (Class clazz : new ArrayList<>(algorithms)) {
                if (Experimental.class.isAssignableFrom(clazz)) {
                    continue;
                }

                Constructor[] constructors = clazz.getConstructors();

                for (Constructor constructor : constructors) {
                    if (constructor.getParameterTypes().length == 1
                            && constructor.getParameterTypes()[0] == ScoreWrapper.class) {
                        Algorithm algorithm = (Algorithm) constructor.newInstance(
                                BdeuScore.class.newInstance());
                        out.println(clazz.getSimpleName() + ": " + algorithm.getDescription());
                        if (HasParameters.class.isAssignableFrom(clazz)) {
                            printParameters(algorithm.getParameters(), allParams, out);
                        }
                    }

                }
            }

            out.println();
            out.println("Algorithms with blank constructor:");
            out.println();

            for (Class clazz : new ArrayList<>(algorithms)) {
                if (Experimental.class.isAssignableFrom(clazz)) {
                    continue;
                }

                Constructor[] constructors = clazz.getConstructors();

                for (Constructor constructor : constructors) {
                    if (constructor.getParameterTypes().length == 0) {
                        Algorithm algorithm = (Algorithm) constructor.newInstance();
                        out.println(clazz.getSimpleName() + ": " + algorithm.getDescription());
                        if (HasParameters.class.isAssignableFrom(clazz)) {
                            printParameters(algorithm.getParameters(), allParams, out);
                        }
                    }
                }
            }

            out.println();
            out.println("Available Statistics:");
            out.println();

            for (Class clazz : statistics) {
                if (Experimental.class.isAssignableFrom(clazz)) {
                    continue;
                }

                Constructor[] constructors = clazz.getConstructors();

                for (Constructor constructor : constructors) {
                    if (constructor.getParameterTypes().length == 0) {
                        Statistic statistic = (Statistic) constructor.newInstance();
                        out.println(clazz.getSimpleName() + ": " + statistic.getDescription());
                    }
                }
            }

            out.println();
            out.println("Available Independence Tests:");
            out.println();

            for (Class clazz : independenceWrappers) {
                if (Experimental.class.isAssignableFrom(clazz)) {
                    continue;
                }

                Constructor[] constructors = clazz.getConstructors();

                for (Constructor constructor : constructors) {
                    if (constructor.getParameterTypes().length == 0) {
                        IndependenceWrapper independence = (IndependenceWrapper) constructor.newInstance();
                        out.println(clazz.getSimpleName() + ": " + independence.getDescription());
                        if (HasParameters.class.isAssignableFrom(clazz)) {
                            printParameters(independence.getParameters(), allParams, out);
                        }
                    }
                }
            }

            out.println();
            out.println("Available Scores:");
            out.println();

            for (Class clazz : scoreWrappers) {
                if (Experimental.class.isAssignableFrom(clazz)) {
                    continue;
                }

                Constructor[] constructors = clazz.getConstructors();

                for (Constructor constructor : constructors) {
                    if (constructor.getParameterTypes().length == 0) {
                        ScoreWrapper score = (ScoreWrapper) constructor.newInstance();
                        out.println(clazz.getSimpleName() + ": " + score.getDescription());
                        if (HasParameters.class.isAssignableFrom(clazz)) {
                            printParameters(score.getParameters(), allParams, out);
                        }
                    }
                }
            }

            out.println();
            out.println("Available Simulations:");
            out.println();

            for (Class clazz : simulations) {
                if (Experimental.class.isAssignableFrom(clazz)) {
                    continue;
                }

                Constructor[] constructors = clazz.getConstructors();

                for (Constructor constructor : constructors) {
                    if (constructor.getParameterTypes().length == 0) {
                        Simulation simulation = (Simulation) constructor.newInstance();
                        out.println(clazz.getSimpleName() + ": " + simulation.getDescription());
                        if (HasParameters.class.isAssignableFrom(clazz)) {
                            printParameters(simulation.getParameters(), allParams, out);
                        }
                    }
                }
            }

            out.println();

            out.close();
        } catch (Exception e) {
            e.printStackTrace();
        }
    }

    private List<Class> getClasses(Class type) {
        Reflections reflections = new Reflections();
        Set<Class> allClasses = reflections.getSubTypesOf(type);
        return new ArrayList<>(allClasses);
    }

    private List<SimulationWrapper> getSimulationWrappers(Simulation simulation, Parameters parameters) {
        List<SimulationWrapper> simulationWrappers = new ArrayList<>();

        List<Integer> _dims = new ArrayList<>();
        List<String> varyingParams = new ArrayList<>();

        List<String> parameters1 = simulation.getParameters();
        for (String param : parameters1) {
            int numValues = parameters.getNumValues(param);
            if (numValues > 1) {
                _dims.add(numValues);
                varyingParams.add(param);
            }
        }

        if (varyingParams.isEmpty()) {
            simulationWrappers.add(new SimulationWrapper(simulation, parameters));
        } else {

            int[] dims = new int[_dims.size()];
            for (int i = 0; i < _dims.size(); i++) {
                dims[i] = _dims.get(i);
            }

            CombinationGenerator gen = new CombinationGenerator(dims);
            int[] choice;

            while ((choice = gen.next()) != null) {
                SimulationWrapper wrapper = new SimulationWrapper(simulation, parameters);

                for (int h = 0; h < dims.length; h++) {
                    String param = varyingParams.get(h);
                    Object[] values = parameters.getValues(param);
                    Object value = values[choice[h]];
                    wrapper.setValue(param, value);
                }

                simulationWrappers.add(wrapper);
            }
        }

        return simulationWrappers;
    }

    private double[][][][] calcStats(List<AlgorithmSimulationWrapper> algorithmSimulationWrappers,
                                     List<AlgorithmWrapper> algorithmWrappers, List<SimulationWrapper> simulationWrappers,
                                     Statistics statistics, int numRuns, PrintStream stdout) {
        final int numGraphTypes = 4;

        this.graphTypeUsed = new boolean[4];

        double[][][][] allStats = new double[4][algorithmSimulationWrappers.size()][statistics.size() + 1][numRuns];

        List<AlgorithmTask> tasks = new ArrayList<>();
        int index = 0;

        for (int algSimIndex = 0; algSimIndex < algorithmSimulationWrappers.size(); algSimIndex++) {
            for (int runIndex = 0; runIndex < numRuns; runIndex++) {
                AlgorithmSimulationWrapper algorithmSimulationWrapper = algorithmSimulationWrappers.get(algSimIndex);
                Run run = new Run(algSimIndex, runIndex, index++, algorithmSimulationWrapper);
                AlgorithmTask task = new AlgorithmTask(algorithmSimulationWrappers,
                        algorithmWrappers, simulationWrappers,
                        statistics, numGraphTypes, allStats, run, stdout);
//                task.compute();
                tasks.add(task);
            }
        }

        for (AlgorithmTask task : tasks) {
            task.compute();
        }

        return allStats;
    }

    public boolean isShowSimulationIndices() {
        return this.showSimulationIndices;
    }

    public void setShowSimulationIndices(boolean showSimulationIndices) {
        this.showSimulationIndices = showSimulationIndices;
    }

    public boolean isShowAlgorithmIndices() {
        return this.showAlgorithmIndices;
    }

    public void setShowAlgorithmIndices(boolean showAlgorithmIndices) {
        this.showAlgorithmIndices = showAlgorithmIndices;
    }

    /**
     * @return True iff a column of utilities marked "W" should be shown in the
     * output.
     */
    public boolean isShowUtilities() {
        return this.showUtilities;
    }

    /**
     * @param showUtilities True iff a column of utilities marked "W" should be
     *                      shown in the output.
     */
    public void setShowUtilities(boolean showUtilities) {
        this.showUtilities = showUtilities;
    }

    /**
     * @return True iff the output should be sorted by utility.
     */
    public boolean isSortByUtility() {
        return this.sortByUtility;
    }

    /**
     * @param sortByUtility true iff the output should be sorted by utility.
     */
    public void setSortByUtility(boolean sortByUtility) {
        this.sortByUtility = sortByUtility;
    }

    /**
     * @return True if CPDAGs should be saved out.
     */
    public boolean isSaveCPDAGs() {
        return this.saveCPDAGs;
    }

    /**
     * @param saveCPDAGs True if CPDAGs should be saved out.
     */
    public void setSaveCPDAGs(boolean saveCPDAGs) {
        this.saveCPDAGs = saveCPDAGs;
    }

    /**
     * @return True if CPDAGs should be saved out.
     */
    public boolean isSavePags() {
        return this.savePags;
    }

    public void setSavePags(boolean savePags) {
        this.savePags = savePags;
    }

    public void setSaveData(boolean saveData) {
        this.saveData = saveData;
    }

    /**
     * @return True if CPDAGs should be saved out.
     */
    public boolean isSaveData() {
        return saveData;
    }

    /**
     * @return True iff tables should be tab delimited (e.g. for easy pasting
     * into Excel).
     */
    public boolean isTabDelimitedTables() {
        return this.tabDelimitedTables;
    }

    /**
     * @param tabDelimitedTables True iff tables should be tab delimited (e.g.
     *                           for easy pasting into Excel).
     */
    public void setTabDelimitedTables(boolean tabDelimitedTables) {
        this.tabDelimitedTables = tabDelimitedTables;
    }

    /**
     * @param saveGraphs True if all graphs should be saved to files.
     */
    public void setSaveGraphs(boolean saveGraphs) {
        this.saveGraphs = saveGraphs;
    }

    /**
     * @return True if all graphs should be saved to files.
     */
    public boolean isSaveGraphs() {
        return this.saveGraphs;
    }

    /**
     * The type of graph the results are compared to.
     */
    public ComparisonGraph getComparisonGraph() {
        return this.comparisonGraph;
    }

    /**
     * The type of graph the results are compared to.
     */
    public void setComparisonGraph(ComparisonGraph comparisonGraph) {
        if (comparisonGraph == null) {
            throw new NullPointerException("Null compare graph.");
        }
        this.comparisonGraph = comparisonGraph;
    }

    private class AlgorithmTask extends RecursiveTask<Boolean> {

        private final List<AlgorithmSimulationWrapper> algorithmSimulationWrappers;
        private final List<AlgorithmWrapper> algorithmWrappers;
        private final List<SimulationWrapper> simulationWrappers;
        private final Statistics statistics;
        private final int numGraphTypes;
        private final double[][][][] allStats;
        private final Run run;
        private final PrintStream stdout;

        public AlgorithmTask(List<AlgorithmSimulationWrapper> algorithmSimulationWrappers,
                             List<AlgorithmWrapper> algorithmWrappers, List<SimulationWrapper> simulationWrappers,
                             Statistics statistics, int numGraphTypes, double[][][][] allStats, Run run, PrintStream stdout) {
            this.algorithmSimulationWrappers = algorithmSimulationWrappers;
            this.simulationWrappers = simulationWrappers;
            this.algorithmWrappers = algorithmWrappers;
            this.statistics = statistics;
            this.numGraphTypes = numGraphTypes;
            this.allStats = allStats;
            this.run = run;
            this.stdout = stdout;
        }

        @Override
        protected Boolean compute() {
            doRun(this.algorithmSimulationWrappers, this.algorithmWrappers,
                    this.simulationWrappers, this.statistics, this.numGraphTypes, this.allStats, this.run, this.stdout);
            return true;
        }
    }

    private void printParameters(List<String> names, Parameters parameters, PrintStream out) {
        out.println("Comparison.printParameters");
        ParamDescriptions descriptions = ParamDescriptions.getInstance();

        for (String name : names) {
            ParamDescription description = descriptions.get(name);
            Object defaultValue = description.getDefaultValue();
            Object value = parameters.get(name);

            if (defaultValue instanceof Double) {
                out.println(description.getShortDescription() + " = " + value.toString());
            } else if (defaultValue instanceof Integer) {
                out.println(description.getShortDescription() + " = " + value.toString());
            } else if (defaultValue instanceof Boolean) {
                boolean b = (Boolean) value;
                out.println(description.getShortDescription() + " = " + (b ? "Yes" : "No"));
            } else if (defaultValue instanceof String) {
                out.println(description.getShortDescription() + " = " + value);
            }
        }
    }

    private void deleteFilesThenDirectory(File dir) {
        if (dir == null) {
            return;
        }

        String[] entries = dir.list();

        if (entries == null) {
            return;
        }

        for (String s : entries) {
            File currentFile = new File(dir.getPath(), s);

            if (currentFile.isDirectory()) {
                deleteFilesThenDirectory(currentFile);
            } else {
                currentFile.delete();
            }
        }

        dir.delete();
    }

    private void doRun(List<AlgorithmSimulationWrapper> algorithmSimulationWrappers,
                       List<AlgorithmWrapper> algorithmWrappers, List<SimulationWrapper> simulationWrappers,
                       Statistics statistics,
                       int numGraphTypes, double[][][][] allStats, Run run, PrintStream stdout) {
        stdout.println();
        stdout.println("Run " + (run.getRunIndex() + 1));
        stdout.println();

        AlgorithmSimulationWrapper algorithmSimulationWrapper = algorithmSimulationWrappers.get(run.getAlgSimIndex());
        AlgorithmWrapper algorithmWrapper = algorithmSimulationWrapper.getAlgorithmWrapper();
        SimulationWrapper simulationWrapper = algorithmSimulationWrapper.getSimulationWrapper();
        DataModel data = simulationWrapper.getDataModel(run.getRunIndex());
        Graph trueGraph = simulationWrapper.getTrueGraph(run.getRunIndex());

        stdout.println((run.getAlgSimIndex() + 1) + ". " + algorithmWrapper.getDescription()
                + " simulationWrapper: " + simulationWrapper.getDescription());

        long start = System.currentTimeMillis();
        Graph graphOut;

        try {
            Algorithm algorithm = algorithmWrapper.getAlgorithm();
            Simulation simulation = simulationWrapper.getSimulation();

            if (algorithm instanceof HasKnowledge && simulation instanceof HasKnowledge) {
                ((HasKnowledge) algorithm).setKnowledge(((HasKnowledge) simulation).getKnowledge());
            }

            if (algorithmWrapper.getAlgorithm() instanceof ExternalAlgorithm) {
                ExternalAlgorithm external = (ExternalAlgorithm) algorithmWrapper.getAlgorithm();
                external.setSimulation(simulationWrapper.getSimulation());
                external.setPath(this.resultsPath);
                external.setSimIndex(simulationWrappers.indexOf(simulationWrapper));
            }

            if (algorithm instanceof MultiDataSetAlgorithm) {
                List<Integer> indices = new ArrayList<>();
                int numDataModels = simulationWrapper.getSimulation().getNumDataModels();
                for (int i = 0; i < numDataModels; i++) {
                    indices.add(i);
                }
                Collections.shuffle(indices);

                List<DataModel> dataModels = new ArrayList<>();
                int randomSelectionSize = algorithmWrapper.getAlgorithmSpecificParameters().getInt(
                        "randomSelectionSize");
                for (int i = 0; i < Math.min(numDataModels, randomSelectionSize); i++) {
                    dataModels.add(simulationWrapper.getSimulation().getDataModel(indices.get(i)));
                }

                Parameters _params = algorithmWrapper.getAlgorithmSpecificParameters();
                graphOut = ((MultiDataSetAlgorithm) algorithm).search(dataModels, _params);
            } else {
                boolean copyData = true;
                DataModel dataModel = copyData ? data.copy() : data;
                Parameters _params = algorithmWrapper.getAlgorithmSpecificParameters();
                graphOut = algorithm.search(dataModel, _params);
            }
        } catch (Exception e) {
            stdout.println("Could not run " + algorithmWrapper.getDescription());
            e.printStackTrace();
            return;
        }

        int simIndex = simulationWrappers.indexOf(simulationWrapper) + 1;
        int algIndex = algorithmWrappers.indexOf(algorithmWrapper) + 1;

        long stop = System.currentTimeMillis();

        long elapsed = stop - start;

        saveGraph(this.resultsPath, graphOut, run.getRunIndex(), simIndex, algorithmWrapper, elapsed, stdout);

        if (trueGraph != null) {
            graphOut = GraphUtils.replaceNodes(graphOut, trueGraph.getNodes());
        }

        if (algorithmWrapper.getAlgorithm() instanceof ExternalAlgorithm) {
            ExternalAlgorithm extAlg = (ExternalAlgorithm) algorithmWrapper.getAlgorithm();
            extAlg.setSimIndex(simulationWrappers.indexOf(simulationWrapper));
            extAlg.setSimulation(simulationWrapper.getSimulation());
            extAlg.setPath(this.resultsPath);
            elapsed = extAlg.getElapsedTime(data, simulationWrapper.getSimulationSpecificParameters());
        }

        synchronized (this) {

            Graph[] est = new Graph[numGraphTypes];

            Graph comparisonGraph;

            if (this.comparisonGraph == ComparisonGraph.true_DAG) {
                comparisonGraph = new EdgeListGraph(trueGraph);
            } else if (this.comparisonGraph == ComparisonGraph.CPDAG_of_the_true_DAG) {
                comparisonGraph = SearchGraphUtils.cpdagForDag(new EdgeListGraph(trueGraph));
            } else if (this.comparisonGraph == ComparisonGraph.PAG_of_the_true_DAG) {
                comparisonGraph = dagToPag(new EdgeListGraph(trueGraph));
            } else {
                throw new IllegalArgumentException("Unrecognized graph type.");
            }

//        Graph comparisonGraph = trueGraph == null ? null : algorithmSimulationWrapper.getComparisonGraph(trueGraph);
            est[0] = new EdgeListGraph(graphOut);
            this.graphTypeUsed[0] = true;

            if (data.isMixed()) {
                est[1] = getSubgraph(est[0], true, true, simulationWrapper.getDataModel(run.getRunIndex()));
                est[2] = getSubgraph(est[0], true, false, simulationWrapper.getDataModel(run.getRunIndex()));
                est[3] = getSubgraph(est[0], false, false, simulationWrapper.getDataModel(run.getRunIndex()));

                this.graphTypeUsed[1] = true;
                this.graphTypeUsed[2] = true;
                this.graphTypeUsed[3] = true;
            }

            Graph[] truth = new Graph[numGraphTypes];

            truth[0] = new EdgeListGraph(comparisonGraph);

            if (data.isMixed()) {
                truth[1] = getSubgraph(comparisonGraph, true, true, simulationWrapper.getDataModel(run.getRunIndex()));
                truth[2] = getSubgraph(comparisonGraph, true, false, simulationWrapper.getDataModel(run.getRunIndex()));
                truth[3] = getSubgraph(comparisonGraph, false, false, simulationWrapper.getDataModel(run.getRunIndex()));
            }

            for (int u = 0; u < numGraphTypes; u++) {
                if (!this.graphTypeUsed[u]) {
                    continue;
                }

                int statIndex = -1;

                for (Statistic _stat : statistics.getStatistics()) {
                    statIndex++;

                    if (_stat instanceof ParameterColumn) {
                        continue;
                    }

                    double stat;

                    if (_stat instanceof ElapsedTime) {
                        stat = elapsed / 1000.0;
                    } else {
                        stat = _stat.getValue(truth[u], est[u], data);
                    }

                    allStats[u][run.getAlgSimIndex()][statIndex][run.getRunIndex()] = stat;
                }
            }

        }
    }

    private void saveGraph(String resultsPath, Graph graph, int i, int simIndex,
                           AlgorithmWrapper algorithmWrapper, long elapsed, PrintStream stdout) {
        if (!this.saveGraphs) {
            return;
        }

        try {
            String description = algorithmWrapper.getDescription().replace(" ", "_");

            File file;
            File fileElapsed;

            File dir = new File(resultsPath, "results/" + description + "/" + simIndex);
            dir.mkdirs();

            File dirElapsed = new File(resultsPath, "elapsed/" + description + "/" + simIndex);
            dirElapsed.mkdirs();

            if (resultsPath != null) {
                file = new File(dir, "graph." + (i + 1) + ".txt");
                fileElapsed = new File(dirElapsed, "graph." + (i + 1) + ".txt");
            } else {
                throw new IllegalArgumentException("Results path not provided.");
            }

            PrintStream out = new PrintStream(file);
            stdout.println("Saving graph to " + file.getAbsolutePath());
            out.println(graph);
            out.close();

            PrintStream outElapsed = new PrintStream(fileElapsed);
//            stdout.println("Saving graph to " + file.getAbsolutePath());
            outElapsed.println(elapsed);
            outElapsed.close();
        } catch (FileNotFoundException e) {
            e.printStackTrace();
        }
    }

    private enum Mode {
        Average, StandardDeviation, MinValue, MaxValue, MedianValue
    }

    private String getHeader(int u) {
        String header;

        switch (u) {
            case 0:
                header = "All edges";
                break;
            case 1:
                header = "Discrete-discrete";
                break;
            case 2:
                header = "Discrete-continuous";
                break;
            case 3:
                header = "Continuous-continuous";
                break;
            default:
                throw new IllegalStateException();
        }
        return header;
    }

    private double[][][] calcStatTables(double[][][][] allStats, Mode mode, int numTables,
                                        List<AlgorithmSimulationWrapper> wrappers, int numStats, Statistics statistics) {
        double[][][] statTables = new double[numTables][wrappers.size()][numStats + 1];

        for (int u = 0; u < numTables; u++) {
            for (int i = 0; i < wrappers.size(); i++) {
                for (int j = 0; j < numStats; j++) {
                    if (statistics.getStatistics().get(j) instanceof ParameterColumn) {
                        String statName = statistics.getStatistics().get(j).getAbbreviation();
                        SimulationWrapper simulationWrapper = wrappers.get(i).getSimulationWrapper();
                        AlgorithmWrapper algorithmWrapper = wrappers.get(i).getAlgorithmWrapper();
                        double stat = Double.NaN;

                        List<String> parameterNames = simulationWrapper.getParameters();
                        Parameters parameters = simulationWrapper.getSimulationSpecificParameters();

                        for (String name : parameterNames) {
                            if (name.equals(statName)) {
                                if (parameters.get(name) instanceof Boolean) {
                                    boolean b = parameters.getBoolean(name);
                                    stat = b ? Double.POSITIVE_INFINITY : Double.NEGATIVE_INFINITY;
                                } else {
                                    stat = parameters.getDouble(name);
                                }

                                break;
                            }
                        }

                        if (Double.isNaN(stat)) {
                            List<String> _parameterNames = new ArrayList<>(Params.getAlgorithmParameters(algorithmWrapper.getAlgorithm()));
                            _parameterNames.addAll(Params.getScoreParameters(algorithmWrapper.getAlgorithm()));
                            _parameterNames.addAll(Params.getTestParameters(algorithmWrapper.getAlgorithm()));

                            Parameters _parameters = algorithmWrapper.parameters;

                            for (String name : _parameterNames) {
                                if (name.equals(statName)) {
                                    try {
                                        stat = _parameters.getDouble(name);
                                    } catch (Exception e) {
                                        boolean b = _parameters.getBoolean(name);
                                        stat = b ? Double.POSITIVE_INFINITY : Double.NEGATIVE_INFINITY;
                                    }

                                    break;
                                }
                            }
                        }

                        statTables[u][i][j] = stat;
                    } else if (mode == Mode.Average) {
                        double mean = StatUtils.mean(allStats[u][i][j]);
                        statTables[u][i][j] = mean;
                    } else if (mode == Mode.MinValue) {
                        statTables[u][i][j] = StatUtils.min(allStats[u][i][j]);
                    } else if (mode == Mode.MaxValue) {
                        statTables[u][i][j] = StatUtils.max(allStats[u][i][j]);
                    } else if (mode == Mode.StandardDeviation) {
                        statTables[u][i][j] = StatUtils.sd(allStats[u][i][j]);
                    } else if (mode == Mode.MedianValue) {
                        statTables[u][i][j] = StatUtils.median(allStats[u][i][j]);
                    } else {
                        throw new IllegalStateException();
                    }
                }
            }
        }

        return statTables;
    }

    private void printStats(double[][][] statTables, Statistics statistics, Mode mode, int[] newOrder,
                            List<AlgorithmSimulationWrapper> algorithmSimulationWrappers,
                            List<AlgorithmWrapper> algorithmWrappers,
                            List<SimulationWrapper> simulationWrappers, double[] utilities,
                            Parameters parameters) {

        if (mode == Mode.Average) {
            this.out.println("AVERAGE VALUE");
        } else if (mode == Mode.StandardDeviation) {
            this.out.println("STANDARD DEVIATION");
        } else if (mode == Mode.MinValue) {
            this.out.println("MIN VALUE");
        } else if (mode == Mode.MaxValue) {
            this.out.println("MAX VALUE");
        } else if (mode == Mode.MedianValue) {
            this.out.println("MEDIAN VALUE");
        } else {
            throw new IllegalStateException();
        }

        int numTables = statTables.length;
        int numStats = statistics.size();

        NumberFormat nf = new DecimalFormat("0.00");
        NumberFormat smallNf = new DecimalFormat("0.00E0");

        this.out.println();

        for (int u = 0; u < numTables; u++) {
            if (!this.graphTypeUsed[u]) {
                continue;
            }

            int rows = algorithmSimulationWrappers.size() + 1;
            int cols = (isShowSimulationIndices() ? 1 : 0) + (isShowAlgorithmIndices() ? 1 : 0) + numStats
                    + (isShowUtilities() ? 1 : 0);

            TextTable table = new TextTable(rows, cols);
            table.setTabDelimited(isTabDelimitedTables());

            int initialColumn = 0;

            if (isShowSimulationIndices()) {
                table.setToken(0, initialColumn, "Sim");

                for (int t = 0; t < algorithmSimulationWrappers.size(); t++) {
                    Simulation simulation = algorithmSimulationWrappers.get(newOrder[t]).
                            getSimulationWrapper();
                    table.setToken(t + 1, initialColumn, "" + (simulationWrappers.indexOf(simulation) + 1));
                }

                initialColumn++;
            }

            if (isShowAlgorithmIndices()) {
                table.setToken(0, initialColumn, "Alg");

                for (int t = 0; t < algorithmSimulationWrappers.size(); t++) {
                    AlgorithmWrapper algorithm = algorithmSimulationWrappers.get(newOrder[t]).getAlgorithmWrapper();
                    table.setToken(t + 1, initialColumn, "" + (algorithmWrappers.indexOf(algorithm) + 1));
                }

                initialColumn++;
            }

            for (int statIndex = 0; statIndex < numStats; statIndex++) {
                String statLabel = statistics.getStatistics().get(statIndex).getAbbreviation();
                table.setToken(0, initialColumn + statIndex, statLabel);
            }

            if (isShowUtilities()) {
                table.setToken(0, initialColumn + numStats, "U");
            }

            for (int t = 0; t < algorithmSimulationWrappers.size(); t++) {
                for (int statIndex = 0; statIndex < numStats; statIndex++) {
                    Statistic statistic = statistics.getStatistics().get(statIndex);
                    AlgorithmWrapper algorithmWrapper = algorithmSimulationWrappers.get(newOrder[t]).getAlgorithmWrapper();
                    SimulationWrapper simulationWrapper = algorithmSimulationWrappers.get(newOrder[t]).getSimulationWrapper();

                    Algorithm algorithm = algorithmWrapper.getAlgorithm();
                    Simulation simulation = simulationWrapper.getSimulation();

                    if (algorithm instanceof HasParameterValues) {
                        parameters.putAll(((HasParameterValues) algorithm).getParameterValues());
                    }

                    if (simulation instanceof HasParameterValues) {
                        parameters.putAll(((HasParameterValues) simulation).getParameterValues());
                    }

                    String abbreviation = statistic.getAbbreviation();

                    Object[] o = parameters.getValues(abbreviation);

                    if (o.length == 1 && o[0] instanceof String) {
                        table.setToken(t + 1, initialColumn + statIndex, (String) o[0]);
                        continue;
                    }

                    double stat = statTables[u][newOrder[t]][statIndex];

                    if (stat == 0.0) {
                        table.setToken(t + 1, initialColumn + statIndex, "-");
                    } else if (stat == Double.POSITIVE_INFINITY) {
                        table.setToken(t + 1, initialColumn + statIndex, "Yes");
                    } else if (stat == Double.NEGATIVE_INFINITY) {
                        table.setToken(t + 1, initialColumn + statIndex, "No");
                    } else if (Double.isNaN(stat)) {
                        table.setToken(t + 1, initialColumn + statIndex, "*");
                    } else {
                        table.setToken(t + 1, initialColumn + statIndex,
                                Math.abs(stat) < Math.pow(10, -smallNf.getMaximumFractionDigits()) && stat != 0 ? smallNf.format(stat) : nf.format(stat));
                    }
                }

                if (isShowUtilities()) {
                    table.setToken(t + 1, initialColumn + numStats, nf.format(utilities[newOrder[t]]));
                }
            }

            this.out.println(getHeader(u));
            this.out.println();
            this.out.println(table);
        }
    }

    private double[] calcUtilities(Statistics statistics, List<AlgorithmSimulationWrapper> wrappers,
                                   double[][] stats) {

        // Calculate utilities for the first table.
        double[] utilities = new double[wrappers.size()];

        for (int t = 0; t < wrappers.size(); t++) {
            int j = -1;

            Iterator<Statistic> it2 = statistics.getStatistics().iterator();

            double sum = 0.0;
            double max = 0.0;

            while (it2.hasNext()) {
                Statistic stat = it2.next();
                j++;

                double weight = statistics.getWeight(stat);

                if (weight != 0.0) {
                    sum += weight * stat.getNormValue(stats[t][j]);
                    max += weight;
                }
            }

            utilities[t] = sum / max;
        }

        return utilities;
    }

    private int[] sort(List<AlgorithmSimulationWrapper> algorithmSimulationWrappers,
                       double[] utilities) {
        List<Integer> order = new ArrayList<>();
        for (int t = 0; t < algorithmSimulationWrappers.size(); t++) {
            order.add(t);
        }

        double[] _utilities = Arrays.copyOf(utilities, utilities.length);
        double low = StatUtils.min(utilities);
        for (int t = 0; t < _utilities.length; t++) {
            low--;
            if (Double.isNaN(_utilities[t])) {
                _utilities[t] = low;
            }
        }

        order.sort((o1, o2) -> {
            double u1 = _utilities[o1];
            double u2 = _utilities[o2];
            if (Double.isNaN(u1)) {
                u1 = 0.0;
            }
            if (Double.isNaN(u2)) {
                u2 = 0.0;
            }
            return -Double.compare(u1, u2);
        });

        int[] newOrder = new int[algorithmSimulationWrappers.size()];
        for (int t = 0; t < algorithmSimulationWrappers.size(); t++) {
            newOrder[t] = order.get(t);
        }

        return newOrder;
    }

    private synchronized Graph getSubgraph(Graph graph, boolean discrete1, boolean discrete2, DataModel DataModel) {
        if (discrete1 && discrete2) {
            Graph newGraph = new EdgeListGraph(graph.getNodes());

            for (Edge edge : graph.getEdges()) {
                Node node1 = DataModel.getVariable(edge.getNode1().getName());
                Node node2 = DataModel.getVariable(edge.getNode2().getName());

                if (node1 instanceof DiscreteVariable
                        && node2 instanceof DiscreteVariable) {
                    newGraph.addEdge(edge);
                }
            }

            return newGraph;
        } else if (!discrete1 && !discrete2) {
            Graph newGraph = new EdgeListGraph(graph.getNodes());

            for (Edge edge : graph.getEdges()) {
                Node node1 = DataModel.getVariable(edge.getNode1().getName());
                Node node2 = DataModel.getVariable(edge.getNode2().getName());

                if (node1 instanceof ContinuousVariable
                        && node2 instanceof ContinuousVariable) {
                    newGraph.addEdge(edge);
                }
            }

            return newGraph;
        } else {
            Graph newGraph = new EdgeListGraph(graph.getNodes());

            for (Edge edge : graph.getEdges()) {
                Node node1 = DataModel.getVariable(edge.getNode1().getName());
                Node node2 = DataModel.getVariable(edge.getNode2().getName());

                if (node1 instanceof DiscreteVariable
                        && node2 instanceof ContinuousVariable) {
                    newGraph.addEdge(edge);
                }

                if (node1 instanceof ContinuousVariable
                        && node2 instanceof DiscreteVariable) {
                    newGraph.addEdge(edge);
                }
            }

            return newGraph;
        }
    }

    private static class AlgorithmWrapper implements Algorithm {

        static final long serialVersionUID = 23L;
        private final Algorithm algorithm;
        private final Parameters parameters;
        private final List<String> overriddenParameters = new ArrayList<>();

        public AlgorithmWrapper(Algorithm algorithm, Parameters parameters) {
            this.algorithm = algorithm;
            this.parameters = new Parameters(parameters);
        }

        @Override
        public Graph search(DataModel DataModel, Parameters parameters) {
            return this.algorithm.search(DataModel, this.parameters);
        }

        @Override
        public Graph getComparisonGraph(Graph graph) {
            return this.algorithm.getComparisonGraph(graph);
        }

        @Override
        public String getDescription() {
            StringBuilder description = new StringBuilder();
            description.append(this.algorithm.getDescription());

            if (this.overriddenParameters.size() > 0) {
                for (String name : new ArrayList<>(this.overriddenParameters)) {
                    description.append(", ").append(name).append(" = ").append(this.parameters.get(name));
                }
            }

            return description.toString();
        }

        @Override
        public DataType getDataType() {
            return this.algorithm.getDataType();
        }

        @Override
        public List<String> getParameters() {
            return this.algorithm.getParameters();
        }

        public void setValue(String name, Object value) {
            if (!(value instanceof Number || value instanceof Boolean)) {
                throw new IllegalArgumentException();
            }

            this.parameters.set(name, value);
            this.overriddenParameters.add(name);
        }

        public Algorithm getAlgorithm() {
            return this.algorithm;
        }

        public Parameters getAlgorithmSpecificParameters() {
            return this.parameters;
        }
    }

    private static class AlgorithmSimulationWrapper implements Algorithm {

        static final long serialVersionUID = 23L;
        private final SimulationWrapper simulationWrapper;
        private final AlgorithmWrapper algorithmWrapper;

        public AlgorithmSimulationWrapper(AlgorithmWrapper algorithm, SimulationWrapper simulation) {
            this.algorithmWrapper = algorithm;
            this.simulationWrapper = simulation;
        }

        @Override
        public Graph search(DataModel DataModel, Parameters parameters) {
            return this.algorithmWrapper.getAlgorithm().search(DataModel, parameters);
        }

        @Override
        public Graph getComparisonGraph(Graph graph) {
            return this.algorithmWrapper.getComparisonGraph(graph);
        }

        @Override
        public String getDescription() {
            throw new IllegalArgumentException();
        }

        @Override
        public DataType getDataType() {
            return this.algorithmWrapper.getDataType();
        }

        @Override
        public List<String> getParameters() {
            List<String> params = new ArrayList<>(this.simulationWrapper.getParameters());
            params.addAll(this.algorithmWrapper.getParameters());
            return params;
        }

        public SimulationWrapper getSimulationWrapper() {
            return this.simulationWrapper;
        }

        public AlgorithmWrapper getAlgorithmWrapper() {
            return this.algorithmWrapper;
        }
    }

    private static class SimulationWrapper implements Simulation {
        static final long serialVersionUID = 23L;
        private final Simulation simulation;
        private List<Graph> graphs;
        private List<DataModel> dataModels;
        private Parameters parameters;

        public SimulationWrapper(Simulation simulation, Parameters parameters) {
            this.simulation = simulation;

            // There is no harm in allowing the simulation code to add parameters here; they can
            // be displayed in the output table if desired. jdramsey 20170118
            this.parameters = new Parameters(parameters);
        }

        @Override
        public void createData(Parameters parameters, boolean newModel) {
            if (newModel) {
                this.simulation.createData(parameters, newModel);
                this.graphs = new ArrayList<>();
                this.dataModels = new ArrayList<>();
                for (int i = 0; i < this.simulation.getNumDataModels(); i++) {
                    this.graphs.add(this.simulation.getTrueGraph(i));
                    this.dataModels.add(this.simulation.getDataModel(i));
                }
            }
        }

        @Override
        public int getNumDataModels() {
            if (this.dataModels == null) {
                return 0;
            }
            return this.dataModels.size();
        }

        @Override
        public Graph getTrueGraph(int index) {
            if (this.graphs.get(index) == null) {
                return null;
            } else {
                return new EdgeListGraph(this.graphs.get(index));
            }
        }

        @Override
        public synchronized DataModel getDataModel(int index) {
            return this.dataModels.get(index);
        }

        @Override
        public DataType getDataType() {
            return this.simulation.getDataType();
        }

        @Override
        public String getDescription() {
            return this.simulation.getDescription();
        }

        @Override
        public List<String> getParameters() {
            return this.simulation.getParameters();
        }

        public void setValue(String name, Object value) {
            if (!(value instanceof Number)) {
                throw new IllegalArgumentException();
            }

            this.parameters.set(name, value);
        }

        public Object getValue(String name) {
            Object[] values = this.parameters.getValues(name);

            if (values == null || values.length == 0) {
                throw new NullPointerException("Expecting parameter to be defined: " + name);
            }

            return values[0];
        }

        public Simulation getSimulation() {
            return this.simulation;
        }

        public void setParameters(Parameters parameters) {
            this.parameters = new Parameters(parameters);
        }

        public Parameters getSimulationSpecificParameters() {
            return this.parameters;
        }
    }

    private static class Run {

        private final int algSimIndex;
        private final int runIndex;
        private final int index;
        private final AlgorithmSimulationWrapper wrapper;

        public Run(int algSimIndex, int runIndex, int index, AlgorithmSimulationWrapper wrapper) {
            this.runIndex = runIndex;
            this.algSimIndex = algSimIndex;
            this.index = index;
            this.wrapper = wrapper;
        }

        public int getAlgSimIndex() {
            return this.algSimIndex;
        }

        public int getRunIndex() {
            return this.runIndex;
        }

        public int getIndex() {
            return this.index;
        }

        public AlgorithmSimulationWrapper getWrapper() {
            return this.wrapper;
        }
    }
}<|MERGE_RESOLUTION|>--- conflicted
+++ resolved
@@ -554,18 +554,10 @@
                         GraphUtils.saveGraph(SearchGraphUtils.cpdagForDag(graph), file3, false);
                     }
 
-<<<<<<< HEAD
                     if (isSavePags()) {
                         File file4 = new File(dir4, "pag." + (j + 1) + ".txt");
                         GraphUtils.saveGraph(dagToPag(graph), file4, false);
                     }
-=======
-                        if (isSavePags()) {
-                            File file4 = new File(dir4, "pag." + (j + 1) + ".txt");
-                            GraphUtils.saveGraph(new DagToPag(graph).convert(), file4, false);
-                        }
->>>>>>> eea8a232
-
                 }
 
                 PrintStream out = new PrintStream(new FileOutputStream(new File(subdir, "parameters.txt")));
