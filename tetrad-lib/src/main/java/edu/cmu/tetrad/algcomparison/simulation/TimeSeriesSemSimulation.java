--- conflicted
+++ resolved
@@ -1,10 +1,7 @@
 package edu.cmu.tetrad.algcomparison.simulation;
 
 import edu.cmu.tetrad.algcomparison.graph.RandomGraph;
-<<<<<<< HEAD
-=======
 import edu.cmu.tetrad.algcomparison.graph.SingleGraph;
->>>>>>> 728c07e9
 import edu.cmu.tetrad.algcomparison.utils.HasKnowledge;
 import edu.cmu.tetrad.graph.Node;
 import edu.cmu.tetrad.graph.TimeLagGraph;
@@ -26,14 +23,6 @@
  * @author jdramsey
  */
 public class TimeSeriesSemSimulation implements Simulation, HasKnowledge {
-<<<<<<< HEAD
-    private final RandomGraph randomGraph;
-    private Graph graph;
-    private List<DataSet> dataSets;
-    private IKnowledge knowledge;
-
-    public TimeSeriesSemSimulation(RandomGraph randomGraph) {
-=======
     static final long serialVersionUID = 23L;
     private final RandomGraph randomGraph;
     private List<Graph> graphs = new ArrayList<>();
@@ -42,7 +31,6 @@
 
     public TimeSeriesSemSimulation(RandomGraph randomGraph) {
         if (randomGraph == null) throw new NullPointerException();
->>>>>>> 728c07e9
         this.randomGraph = randomGraph;
     }
 
@@ -51,14 +39,9 @@
         dataSets = new ArrayList<>();
         graphs = new ArrayList<>();
 
-<<<<<<< HEAD
-        this.graph = randomGraph.createGraph(parameters);
-        this.graph = TimeSeriesUtils.GraphToLagGraph(graph);
-=======
         Graph graph = randomGraph.createGraph(parameters);
         graph = TimeSeriesUtils.GraphToLagGraph(graph);
         topToBottomLayout((TimeLagGraph) graph);
->>>>>>> 728c07e9
         this.knowledge = TimeSeriesUtils.getKnowledge(graph);
 
         for (int i = 0; i < parameters.getInt("numRuns"); i++) {
