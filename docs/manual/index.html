<!DOCTYPE html>
<html>
<head>
    <meta charset="utf-8">
    <meta content="ie=edge" http-equiv="X-UA-Compatible">
    <title>Tetrad Single HTML Manual</title>
    <meta content="" name="description">
    <meta content="width=device-width, initial-scale=1, shrink-to-fit=no" name="viewport">
    <link href="css/normalize.css" rel="stylesheet">
    <link href="css/tetrad.css" rel="stylesheet">
</head>
<body>
<!--[if lte IE 9]>
<p class="browserupgrade">You are using an <strong>outdated</strong> browser. Please <a href="https://browsehappy.com/">upgrade
    your browser</a> to improve your experience and security.</p>
<![endif]-->

<div class="inner">

    <div class="header">
        <h1>Tetrad Manual</h1>
        <p>Last updated: May, 11 2020</p>
    </div>

    <!-- Table of Contents, give each section a unique id -->
    <div class="toc_container">

        <b>Table of Contents</b>
        <ul class="ul">
            <li><a href="#introduction">Introduction</a></li>
            <li><a href="#graph_box">Graph Box</a></li>
            <li><a href="#compare_box">Compare Box</a></li>
            <li><a href="#parametric_model_box">Parametric Model Box</a></li>
            <li><a href="#instantiated_model_box">Instantiated Model Box</a></li>
            <li><a href="#data_box">Data Box</a></li>
            <li><a href="#estimator_box">Estimator Box</a></li>
            <li><a href="#updater_box">Updater Box</a></li>
            <!--
<li><a href="#classify_box">Classify Box</a></li>
-->
            <li><a href="#knowledge_box">Knowledge Box</a></li>
            <li><a href="#simulation_box">Simulation Box</a></li>
            <li><a href="#search_box">Search Box</a></li>
            <li><a href="#regression_box">Regression Box</a></li>
            <li><a href="#appendix">Appendix</a></li>
        </ul>

    </div>

    <!-- Assign id with the section name, this will be linked in the table of contents -->
    <h1 id="introduction"><span class="section_heading">Introduction</span></h1>

    <p>Tetrad is a suite of software for the discovery, estimation, and simulation of causal models. Some of the
        functions that you can perform with Tetrad include, but are not limited to:</p>

    <ul class="ul">
        <li>Loading an existing data set, restricting potential models using your a priori causal knowledge, and
            searching for a model that explains it using one of Tetrad’s causal search algorithms
        </li>
        <li>Loading an existing causal graph and existing data set, and estimating a parameterized model from them</li>
        <li>Creating a new causal graph, parameterizing a model from it, and simulating data from that model</li>
    </ul>

    <p>Tetrad allows for numerous types of data, graph, and model to be input and output, and some functions may be
        restricted based on what types of data or graph the user inputs. Other functions may simply not perform as well
        on certain types of data.</p>

    <p>All analysis in Tetrad is performed graphically using a box paradigm, found in a sidebar to the left of the
        workspace. A box either houses an object such as a graph or a dataset, or performs an operation such as a search
        or an estimation. Some boxes require input from other boxes in order to work. Complex operations are performed
        by stringing chains of boxes together in the workspace. For instance, to simulate data, you would input a graph
        box into a parametric model box, the PM box into an instantiated model box, and finally the IM box into a
        simulation box.</p>

    <p>In order to use a box, click on it in the sidebar, then click inside the workspace. This creates an empty box,
        which you can instantiated by double-clicking. Most boxes have multiple options available on instantiation,
        which will be explained in further detail in this manual.</p>

    <p>In order to use one box as input to another, draw an arrow between them by clicking on the arrow tool in the
        sidebar, and clicking and dragging from the first box to the second in the workspace.</p>

    <p>Tetrad may be cited using the following reference: Ramsey, J. D., Zhang, K., Glymour, M., Romero,
        R. S., Huang, B., Ebert-Uphoff, I., ... & Glymour, C. (2018). TETRAD—A toolbox for causal discovery.
        In 8th International Workshop on Climate Informatics.</p>

    <h1 id="graph_box"><span class="section_heading">Graph Box</span></h1>

    <p>The graph box can be used to create a new graph, or to copy or edit a graph from another box.</p>

    <!-- Follow this example to create a list of items -->
    <h2>Possible Parent Boxes of the Graph Box</h2>

    <!-- Assign a class="ul" for pretty look -->
    <ul class="ul">
        <li>Another graph box</li>
        <li>A parametric model box</li>
        <li>An instantiated model box</li>
        <li>An estimator box</li>
        <li>A data box</li>
        <li>A simulation box</li>
        <li>A search box</li>
        <li>An updater box</li>
        <li>A regression box</li>
    </ul>
    <!-- Follow this example to create a list of items -->
    <h2>Possible Child Boxes of the Graph Box</h2>

    <!-- Assign a class="ul" for pretty look -->
    <ul class="ul">
        <li>Another graph box</li>
        <li>A compare box</li>
        <li>A parametric model box</li>
        <li>A data box</li>
        <li>A simulation box</li>
        <li>A search box</li>
        <li>A knowledge box</li>
    </ul>

    <h2>Creating a New Graph</h2>

    <p>When you first open a graph box with no parent, you will be presented with several options for which kind of
        graph you would like to create: a general graph, a directed acyclic graph (DAG), a structural equation model
        (SEM)graph, or a time lag graph. Once you have selected the type of graph you want to create, an empty graph
        box will open.</p>

    <p>You can add variables to your graph by clicking on the variable button on the left, then clicking inside the
        graph area. Add edges by clicking on an edge type, then clicking and dragging from one variable to another.
        Variables may be measured (represented by rectangular icons) or latent (represented by elliptical icons). Edges
        may be directed, undirected, bidirected, or uncertain (represented by circles at the ends of an edge). Depending
        on the type of graph you choose to create, your choice of edges may be limited.</p>

    <p><i>DAGs</i> allow only directed edges. If an edge would create a cycle, it will not be accepted. A graph box
        containing a DAG can be used as
        input for any parametric model box, and is the only kind of graph box that can be used as input for a Bayes
        parametric model.</p>

    <p><i>SEM graphs</i> allow only directed and bidirected edges. A graph box containing a SEM graph can be used as
        input to a SEM parametric model or generalized SEM parametric model, where a bidirected edge between two
        variables X and Y will be interpreted as X and Y having correlated error terms.</p>

    <p><i>Time lag graphs</i> allow only directed edges. New variables that you add will be initialized with a single
        lag. (The number of lags in the graph may be changed under “Edit—Configuration…”) Edges from later lags to
        earlier lags will not be accepted. Edges added within one lag will automatically be replicated in later lags.
    </p>

    <p>The general <i>graph</i> option allows all edge types and configurations.</p>


    <h2>Creating a Random Graph </h2>

    <p>Instead of manually creating a new graph, you can randomly create one. To do so, open up a new empty graph box
        and click on “Graph—Random Graph.” This will open up a dialog box from which you can choose the type of random
        graph you would like to create by clicking through the tabs at the top of the window. Tetrad will randomly
        generate a DAG, a multiple indicator model (MIM) graph, or a scale-free graph. Each type of graph is associated
        with a number of parameters (including but not limited to the number of nodes and the maximum degree) which you
        can set.</p>

    <p>Once a graph has been randomly generated, you can directly edit it within the same graph box by adding or
        removing any variables or edges that that type of graph box allows. So, for instance, although you cannot
        randomly generate a graph with bidirected edges, you can manually add bidirected edges to a randomly generated
        DAG in a SEM graph box.</p>

    <p>Random graph generation is not available for time lag graphs. </p>


    <h2>Loading a Saved Graph</h2>

    <p>If you have previously saved a graph from Tetrad, you can load it into a new graph box by clicking “File—Load…,”
        and then clicking on the file type of the saved graph. Tetrad can load graphs from XML, from text, and from JSON
        files.</p>

    <p>To save a graph to file, click “File—Save…,” then click on the file type you would like to save your graph as.
        Tetrad can save graphs to XML, text, JSON, R and dot files. (If you save your graph to R or dot, you will not be
        able to load that file back into Tetrad.)</p>

    <p>You can also save an image of your graph by clicking “File—Save Graph Image…” Tetrad cannot load graphs from
        saved image files.</p>


    <h2>Copying a Graph</h2>

    <p>There are two ways to copy a graph. </p>

    <p>The first method allows you to copy a graph from any box which contains one. First, create a new graph box in the
        workspace, and draw an arrow from the box whose graph you want to copy to the new graph box. When opened, the
        new graph box will automatically contain a direct copy of the graph its parent box contains. </p>

    <p>The second method allows you to copy a graph directly from most types of graph box.
        First, highlight the graph in the old graph box and click “Edit—Copy Selected Graph.”
        Then open up your new graph box and click “Edit—Paste Selected Graph.”
        (Some types of graph box do not have this functionality; see “Manipulating a Graph.”)</p>


    <h2>Manipulating a Graph</h2>

    <p>If you create a graph box as a child of another box, you can also choose to perform a graph manipulation on the
        parent graph. Your graph box will then contain the manipulated version of the parent graph.</p>

    <p>The available graph manipulations are:</p>

    <h3>Display Subgraphs</h3>

    <p>This option allows you to isolate a subgraph from the parent graph. Add variables to the subgraph by highlighting
        the variable name in the “Unselected” pane and clicking on the right arrow. The highlighted variable will then
        show up in the “Selected” pane. (You may also define which variables go in the “Selected” pane by clicking on
        the “Text Input…” button and typing the variable names directly into the window.) Choose the type of subgraph
        you want to display from the drop-down panel below. Then click “Graph It!” and the resulting subgraph of the
        selected variables will appear in the pane on the right. (Some types of subgraph, such as “Markov Blanket,” will
        include unselected variables if they are part of the subgraph as defined on the selected variables. So, for
        instance, an unselected variable that is in the Markov blanket of a selected variable will appear in the Markov
        Blanket subgraph. Edges between unselected variables will not be shown.) For large or very dense graphs, it may
        take a long time to isolate and display subgraphs.</p>

    <p>The types of subgraphs that can be displayed are:</p>

    <ul class="ul">
        <li>Subgraph (displays the selected nodes and all edges between them)</li>
        <li>Adjacents (displays the selected nodes and all edges between them, as well as nodes adjacent to the selected
            nodes)
        </li>
        <li>Adjacents of adjacents (displays the selected nodes and all edges between them, as well as nodes adjacent to
            the selected nodes and nodes adjacent to adjacencies of the selected nodes)
        </li>
        <li>Adjacents of adjacents of adjacents (displays the selected nodes and all edges between them, as well as
            nodes adjacent to the selected nodes, nodes adjacent to adjacencies of the selected nodes, and nodes
            adjacent to adjacencies of adjacencies of the selected nodes)
        </li>
        <li>Markov Blankets (displays the selected nodes and all edges between them, as well as the Markov blankets of
            each selected node)
        </li>
        <li>Treks (displays the selected nodes, with an edge between each pair if and only if a trek exists between them
            in the full graph)
        </li>
        <li>Trek Edges (displays the selected nodes, and any treks between them, including nodes not in the selected set
            if they are part of a trek)
        </li>
        <li>Paths (displays the selected nodes, with an edge between each pair if and only if a path exists between them
            in the full graph)
        </li>
        <li>Path Edges (displays the selected nodes, and any paths between them, including nodes not in the selected set
            if they are part of a path)
        </li>
        <li>Directed Paths (displays the selected nodes, with a directed edge between each pair if and only if a
            directed path exists between them in the full graph)
        </li>
        <li>Directed Path Edges (displays the selected nodes, and any directed paths between them, including nodes not
            in the selected set if they are part of a path)
        </li>
        <li>Y Structures (displays any Y structures involving at least two of the selected nodes)</li>
        <li>Pag_Y Structures (displays any Y PAGs involving at least two of the selected nodes)</li>
        <li>Indegree (displays the selected nodes and their parents)</li>
        <li>Outdegree (displays the selected nodes and their children)</li>
        <li>Degree (displays the selected nodes and their parents and children)</li>
    </ul>

    <h3>Choose DAG in CPDAG</h3>

    <p>If given a CPDAG as input, this chooses a random DAG from the Markov equivalence class of the CPDAG to
        display. The resulting DAG functions as a normal graph box.</p>

    <h3>Choose MAG in PAG</h3>

    <p>If given a partial ancestral graph (PAG) as input, this chooses a random mixed ancestral graph (MAG) from the
        equivalence class of the PAG to display. The resulting MAG functions as a normal graph box.</p>

    <h3>Show DAGs in CPDAG</h3>

    <p>If given a CPDAG as input, this displays all DAGs in the CPDAG’s Markov equivalence class. Each DAG is
        displayed in its own tab. Most graph box functionality is not available in this type of graph box, but the DAG
        currently on display can be copied by clicking “Copy Selected Graph.”</p>

    <h3>Generate CPDAG from DAG</h3>

    <p>If given a DAG as input, this displays the CPDAG of the Markov equivalence class to which the parent graph
        belongs. The resulting CPDAG functions as a normal graph box.</p>

    <h3>Generate PAG from DAG</h3>

    <p>Converts an input graph from partial ancestral to directed acyclic format. The resulting DAG functions as a
        normal graph box.</p>

    <h3>Generate PAG from tsDAG</h3>

    <p>Converts an input graph from partial ancestral to time series DAG format. The resulting DAG functions as a normal
        graph box.</p>

    <h3>Make Bidirected Edges Undirected</h3>

    <p>Replaces all bidirected edges in the input graph with undirected edges.</p>

    <h3>Make Undirected Edges Bidirected</h3>

    <p>Replaces all undirected edges in the input graph with bidirected edges.</p>

    <h3>Make All Edges Undirected</h3>

    <p>Replaces all edges in the input graph with undirected edges.</p>

    <h3>Generate Complete Graph</h3>

    <p>Creates a completely connected, undirected graph from the variables in the input graph.</p>

    <h3>Extract Structure Model</h3>

    <p>Isolates the subgraph of the input graph involving all and only latent variables.</p>


    <h2>Other Graph Box Functions</h2>

    <h3>Edges and Edge Type Probabilities</h3>

    <p>At the bottom of the graph box, the Edges and Edge Type Probabilities section provides an accounting of every
        edge in the graph, and how certain Tetrad is of its type. The first three columns contain a list, in text form,
        of all of the edges in the graph. The columns to the right are all blank in manually constructed graphs,
        user-loaded graphs, and graphs output by searches with default settings. They are only filled in for graphs that
        are output by searches performed with bootstrapping. In those cases, the fourth column will contain the
        percentage of bootstrap outputs in which the edge type between these two variables matches the edge type in the
        final graph. All of the columns to the right contain the percentages of the bootstrap outputs that output each
        possible edge type.</p>

    <p>For more information on bootstrap searches, see the Search Box section of the manual.</p>

    <h3>Layout</h3>

    <p>You can change the layout of your graph by clicking on the “Layout” tab and choosing between several common
        layouts. You can also rearrange the layout of one graph box to match the layout of another graph box (so long as
        the two graphs have identical variables) by clicking “Layout—Copy Layout” and “Layout—Paste Layout.” You do not
        need to a highlight the graph in order to copy the layout.</p>

    <h3>Graph Properties</h3>

    <p>Clicking on “Graph—Graph Properties” will give you a text box containing the following properties of your
        graph:</p>

    <ul class="ul">
        <li>Number of nodes</li>
        <li>Number of latent nodes</li>
        <li>Number of edges</li>
        <li>Number of directed edges</li>
        <li>Number of bidirected edges</li>
        <li>Number of undirected edges</li>
        <li>Max degree</li>
        <li>Max indegree</li>
        <li>Max outdegree</li>
        <li>Cyclicity</li>
    </ul>

    <h3>Paths</h3>

    <p>Clicking on “Graph—Paths” opens a dialog box that allows you to see all the paths between any two variables.
        You can specify whether you want to see only adjacencies, only directed paths, only semidirected paths,
        or all treks between the two variables of interest, and the maximum length of the paths you are interested in
        using drop boxes at the top of the pane.
        To apply those settings, click “update.”</p>

    <h3>Correlation</h3>

    <p>You can automatically correlate or uncorrelated exogenous variables under the Graph tab.</p>

    <h3>Highlighting</h3>

    <p>You can highlight bidirected edges, undirected edges, and latent nodes under the Graph tab.</p>

    <h1 id="compare_box"><span class="section_heading">Compare Box</span></h1>

    <p>The compare box compares two or more graphs.</p>

    <h2>Possible Parent Boxes of the Compare box:</h2>

    <ul class="ul">
        <li>A graph box</li>
        <li>An instantiated model box</li>
        <li>An estimator box</li>
        <li>A simulation box</li>
        <li>A search box</li>
        <li>A regression box</li>
    </ul>

    <h2>Possible Child Boxes of the Compare box:</h2>

    <ul class="ul">
        <li>None</li>
    </ul>

    <h2>Edgewise Comparisons</h2>

    <p>An edgewise comparison compares two graphs, and gives a textual list of the edges which must be added to or taken
        away from one to make it identical to the other.</p>

    <p>Take, for example, the following two graphs. The first is the reference graph, the second is the graph to be
        compared to it. </p>

    <!-- Follow this image example to add an image -->
    <img alt="" src="images/compare_box_1.png" width="360">

    <img alt="" src="images/compare_box_2.png" width="360">

    <p>When these two graphs are input into the graph compare box, a window appears which allows you to specify which of
        the two graphs is the reference graph. When the comparison is complete, the following window results</p>

    <img alt="" src="images/compare_box_3.png" width="450">


    <p>When the listed changes have been made to the second graph, it will be identical to the first graph.</p>

    <p>If one of the parent boxes contains multiple graphs, each graph will be compared separately to the reference
        graph (or the estimated graph will be compared separately to each reference graph, depending on which parent box
        is selected as the reference), and each comparison will be housed in its own tab, located on the left side of
        the window.</p>

    <h2>Stats List Graph Comparisons</h2>

    <p>A stats list graph comparison tallies up and presents statistics for the differences and similarities between a
        true
        graph and a reference graph. Consider the example used in the above section; once again, we’ll let graph one be
        the true graph. Just as above, when the graphs are input to the tabular graph compare box, we must specify which
        of the graphs is the reference graph, and whether it contains latent variables. When the comparison is complete,
        the following window results:</p>

    <img alt="" src="images/compare_box_4.png" width="650">

    <p>The first columns gives an abbreviation for the statistic; the second columns gives a definition of the
        statistic. The third columns gives the statistic value. </p>

    <h2>Misclassifications</h2>

    <p>A misclassification procedure organizes a graph comparison by edge type. The edge types (undirected, directed,
        uncertain, partially uncertain, bidirected, and null) are listed as the rows and columns of a matrix, with the
        true graph edges as the row headers and the target graph edges as the column headers. If, for example,
        there are three pairs of variables that are connected by undirected edges in the reference graph, but are
        connected by directed edges in the estimated graph, then there will be a 3 in the (undirected, directed) cell of
        the matrix. An analogous method is used to represent endpoint errors. For example:</p>

    <img alt="" src="images/compare_box_5.png" width="650">

    <p>If one of the parent boxes contains multiple graphs, then each estimated graph will be individually compared to
        the reference graph (or vice versa), and the results housed in their own tab, found on the left.</p>

    <h2>Graph Intersections</h2>

    <p>A graph intersection compares two or more graphs in the same comparison. It does so by ranking adjacencies (edges
        without regard to direction) and orientations based on how many of the graphs they appear in. In an n-graph
        comparison, it first lists any adjacencies found in all n graphs. Then it lists all adjacencies found in n – 1
        graphs, then adjacencies found in n – 2 graphs, and so on. </p>

    <p>After it has listed all adjacencies, it lists any orientations that are not contradicted among the graphs, again
        in descending order of how many graphs the orientation appears in. An uncontradicted orientation is one on which
        all graphs either agree or have no opinion. So if the edge X  Y appears in all n graphs, it will be listed
        first. If the edge X  Z appears in n – 1 graphs, it will be listed next, but only if the nth graph doesn’t
        contradict it—that is, only if the edge Z  X does not appear in the final graph. If the undirected edge Z – X
        appears in the final graph, the orientation X  Z is still considered to be uncontradicted.</p>

    <p>Finally, any contradicted orientations (orientations that the graphs disagree on) are listed.</p>

    <h2>Independence Facts Comparison</h2>

    <p>Rather than comparing edges or orientation, this option directly compares the implied dependencies in two graphs.
        When you initially open the box,
        you will see the following window:</p>

    <img alt="" src="images/compare_box_6.png" width="650">

    <p>The drop-down menu allows you to choose which variables you want to check the dependence of. If you select more
        than two variables, any subsequent variables will be considered members of the conditioning set. So, if you
        select variables X1, X2, and X3, in that order, the box will determine whether X1 is independent of X2,
        conditional on X3, in each of the graphs being compared. When you click “List,” in the bottom right of the
        window, the results will be displayed in the center of the window: </p>

    <img alt="" src="images/compare_box_7.png" width="650">

    <h2>Edge Weight Similarity Comparisons</h2>

    <p>Edge weight (linear coefficient) similarity comparisons compare two linear SEM instantiated models. The output is
        a score equal to the sum of the squares of the differences between each corresponding edge weight in each model.
        Therefore, the lower the score, the more similar the two graphs are. The score has peculiarities: it does not
        take account of the variances of the variables, and may therefore best be used with standardized models; the
        complete absence of an edge is scored as 0—so a negative coefficient compares less well with a positive
        coefficient than does no edge at all.</p>

    <p>Consider, for example, an edge weight similarity comparison between the following two SEM IMs:</p>

    <img alt="" src="images/compare_box_8.png" width="360">

    <img alt="" src="images/compare_box_9.png" width="360">

    <p>When they are input into an edge weight similarity comparison, the following window results: </p>


    <img alt="" src="images/compare_box_10.png" width="450">

    <p>This is, unsurprisingly, a high score; the input models have few adjacencies in common, let alone similar
        parameters.</p>

    <h2>Model Fit</h2>

    <p>A model fit comparison takes a simulation box and a search box (ideally, a search that has been run on the
        simulated data in the simulation box), and provides goodness-of-fit statistics, including a Student’s t
        statistic and p value for each edge, for the output graph and the
        data, as well as estimating the values of any parameters. It looks and functions identically to the estimator
        box, but unlike the estimator box, it takes the search box directly as a parent, without needing to isolate and
        parameterize the graph output by the search.</p>


    <h1 id="parametric_model_box"><span class="section_heading">Parametric Model Box</span></h1>

    <p>The parametric model box takes a nonparameterized input graph and creates a causal model.</p>

    <h2>Possible Parent Boxes of the Parametric Model Box:</h2>

    <ul class="ul">
        <li>A graph box</li>
        <li>Another parametric model box</li>
        <li>An instantiated model box</li>
        <li>An estimator box</li>
        <li>A data box</li>
        <li>A simulation box</li>
        <li>A search box</li>
        <li>A regression box</li>
    </ul>


    <h2>Possible Child Boxes of the Parametric Model Box:</h2>

    <ul class="ul">
        <li>A graph box</li>
        <li>Another parametric model box</li>
        <li>An instantiated model box</li>
        <li>An estimator box</li>
        <li>A data box</li>
        <li>A simulation box</li>
        <li>A search box</li>
        <li>A knowledge box</li>
    </ul>

    <h2>Bayes Parametric Models</h2>

    <p>A Bayes parametric model takes as input a DAG. Bayes PMs represent causal structures in which all of the
        variables are categorical.</p>

    <p>Bayes PMs consist of three components: the graphical representation of the causal structure of the model; for
        each named variable, the number of categories which that variable can assume; and the names of the categories
        associated with each variable.</p>

    <p>You may either manually assign categories to the variables or have Tetrad assign them at random. If you choose to
        manually create a Bayes PM, each variable will initially be assigned two categories, named numerically. If you
        choose to have Tetrad assign the categories, you can specify a minimum and maximum number of categories possible
        for any given variable. You can then manually edit the number of categories and category names.</p>

    <p>Take, for example, the following DAG:</p>

    <img alt="" src="images/parametric_model_box_1.png" width="360">

    <p>One possible random Bayes PM that Tetrad might generate from the above DAG, using the default settings, looks
        like this:</p>

    <img alt="" src="images/parametric_model_box_2.png" width="650">

    <p>To view the number and names of the categories associated with each variable, you can click on that variable in
        the graph, or choose it from the drop-down menu on the right. In this graph, X1 and X2 each have three
        categories, and the rest of the variables have four categories. The categories are named numerically by
        default.</p>

    <p>The number of categories associated with a particular variable can be changed by clicking up or down in the
        drop-down menu on the right. Names of categories can be changed by overwriting the text already present.</p>

    <p>Additionally, several commonly-used preset variable names are provided under the “Presets” tab on the right. If
        you choose one of these configurations, the number of categories associated with the current variable will
        automatically be changed to agree with the configuration you have chosen. If you want all of the categories
        associated with a variable to have the same name with a number appended (e.g., x1, x2, x3), choose the “x1, x2,
        x3…” option under Presets.</p>

    <p>You can also copy category names between variables in the same Bayes PM by clicking on “Transfer—Copy categories”
        and “Transfer—Paste categories.”</p>

    <h2>SEM Parametric Models</h2>

    <p>The parametric model of a structural equation model (SEM) will take any type of graph as input, as long as the
        graph contains only directed and bidirected edges. SEM PMs represent causal structures in which all variables
        are continuous. </p>

    <p>A SEM PM has two components: the graphical causal structure of the model, and a list of parameters used in a set
        of linear equations that define the causal relationships in the model. Each variable in a SEM PM is a linear
        function of a subset of the other variables and of an error term drawn from a Normal distribution.</p>

    <p>Here is an example of a SEM graph and the SEM PM that Tetrad creates from it:</p>

    <img alt="" src="images/parametric_model_box_3.png" width="360">

    <img alt="" src="images/parametric_model_box_4.png" width="450">

    <p>You can see the error terms in the model by clicking “Parameters—Show Error Terms.”
        In a SEM model, a bidirected edge indicates that error terms are correlated, so when error terms are visible,
        the edge between X1 and X2 will instead run between their error terms.</p>

    <p>To change a parameter’s name or starting value for estimation, double click on the parameter in the window.</p>

    <h2>Generalized SEM Parametric Models</h2>

    <p>A generalized SEM parametric model takes as input any type of graph, as long as the graph contains only directed
        edges. (The generalized SEM PM cannot currently interpret bidirected edges.) Like a SEM PM, it represents causal
        structures in which all variables are continuous. Also like a SEM PM, a generalized SEM PM contains two
        components: the graphical causal structure of the model, and a set of equations representing the causal
        structure of the model. Each variable in a generalized SEM PM is a function of a subset of the other variables
        and an error term. By default, the functions are linear and the error terms are drawn from a Normal distribution
        (as in a SEM PM), but the purpose of a generalized SEM PM is to allow editing of these features.</p>

    <p>Here is an example of a general graph and the default generalized SEM PM Tetrad creates using it:</p>

    <img alt="" src="images/parametric_model_box_5.png" width="360">

    <img alt="" src="images/parametric_model_box_6.png" width="650">


    <p>You can view the error terms by clicking “Tools: Show Error Terms.”

    <p>The Variables tab contains a list of the variables and the expressions that define them, and a list of the error
        terms and the distributions from which their values will be drawn. Values will be drawn independently for each
        case if the model is instantiated (see IM box) and used to simulate data (see data box).</p>

    <p>The Parameters tab contains a list of the parameters and the distributions from which they are drawn. When the
        model in instantiated in the IM box, a fixed value of each parameter will be selected according to the specified
        distribution. </p>

    <p>To edit an expression or parameter, double click on it (in any tab). This will open up a window allowing you to
        change the function that defines the variable or distribution of the parameter.</p>

    <p>For instance, if you double click on the expression next to X1 (b1*X5+E_X1), the following window opens:</p>

    <img alt="" src="images/parametric_model_box_7.png" width="500">

    <p>The drop-down menu at the top of the window lists valid operators and functions. You could, for example, change
        the expression from linear to quadratic by replacing b1*X5+E_X1 with b1*X5^2+E_X1. You can also form more
        complicated expressions, using, for instance, exponential or sine functions. If the expression you type is
        well-formed, it will appear in black text; if it is invalid, it will appear in red text. Tetrad will not accept
        any invalid changes. </p>

    <p>Parameters are edited in the same way as expressions.</p>

    <p>If you want several expressions or parameters to follow the same non-linear model, you may wish to use the Apply
        Templates tool. This allows you to edit the expressions or parameters associated with several variables at the
        same time. To use the Apply Templates tool, click “Tools: Apply Templates….” This will open the following
        window:</p>

    <img alt="" src="images/parametric_model_box_8.png" width="500">

    <p>You can choose to edit variables, error terms, or parameters by clicking through the “apply to” radio buttons. If
        you type a letter or expression into the “starts with” box, the template you create will apply only to
        variables, error terms, or parameters which begin with that letter for expression. For example, in the given
        generalized PM, there are two types of parameters: the standard deviations s1-s6 and the edge weights b1-b7. If
        you click on the “Parameters” radio button and type “b” into the “Starts with” box, only parameters b1-b7 will
        be affected by the changes you make.</p>

    <p>The “Type Template” box itself works in the same way that the “Type Expression” box works in the “Edit
        Expression” window, with a few additions. If you scroll through the drop-down menu at the top of the window, you
        will see the options NEW, TSUM, and TPROD. Adding NEW to a template creates a new parameter for every variable
        the template is applied to. TSUM means “sum of the values of this variable’s parents,” and TPROD means “product
        of the values of this variable’s parents.” The contents of the parentheses following TSUM and TPROD indicate any
        operations which should be performed upon each variable in the sum or product, with the dollar sign ($)
        functioning as a wild card. For example, in the image above, TSUM(NEW(b)*$) means that, for each parent variable
        of the variable in question, a new “b” will be created and multiplied by the parent variable’s value, and then
        all of the products will be added together.</p>


    <h1 id="instantiated_model_box"><span class="section_heading">Instantiated Model Box</span></h1>

    <p>The instantiated model (IM) box takes a parametric model and assigns values to the parameters.</p>

    <h2>Possible Parent Boxes of the Instantiated Model Box:</h2>

    <ul class="ul">
        <li>A parametric model box</li>
        <li>Another instantiated model box</li>
        <li>An estimator box</li>
        <li>A simulation box</li>
        <li>An updater box</li>
    </ul>

    <h2>Possible Child Boxes of the Instantiated Model Box:</h2>

    <ul class="ul">
        <li>A graph box</li>
        <li>A compare box</li>
        <li>A parametric model box</li>
        <li>Another instantiated model box</li>
        <li>An estimator box</li>
        <li>A simulation box</li>
        <li>A search box</li>
        <li>An updater box</li>
        <li>A classify box</li>
        <li>A knowledge box</li>
    </ul>


    <h2>Bayes Instantiated Models</h2>

    <p>A Bayes IM consists of a Bayes parametric model with defined probability values for all variables. This means
        that, conditional on the values of each of its parent variables, there is a defined probability that a variable
        will take on each of its possible values. For each assignment of a value to each of the parents of a variable X,
        the probabilities of the several values of X must sum to 1.</p>

    <p>You can manually set the probability values for each variable, or have Tetrad assign them randomly. If you choose
        to have Tetrad assign probability values, you can manually edit them later.</p>

    <p>Here is an example of a Bayes PM and its randomly created instantiated model:</p>

    <img alt="" src="images/instantiated_model_box_1.png" width="650">

    <img alt="" src="images/instantiated_model_box_2.png" width="650">

    <p>In the model above, when X4 and X5 are both 0, the probability that X5 is 0 is 0.0346, that X5 is 1 is 0.4425,
        and that X5 is 2 is 0.5229. Since X5 must be 0, 1, or 2, those three values must add up to one, as must the
        values in every row.</p>

    <p>To view the probability values of a variable, either double click on the variable in the graph or choose it from
        the drop-down menu on the right. You can manually set a given probability value by overwriting the text box. Be
        warned that changing the value in one cell will delete the values in all of the other cells in the row. Since
        the values in any row must sum to one, if all of the cells in a row but one are set, Tetrad will automatically
        change the value in the last cell to make the sum correct. For instance, in the above model, if you change the
        first row such that the probability that X5 = 0 is 0.5000 and the probability that X5 = 1 is 0.4000, the
        probability that X5 = 2 will automatically be set to 0.1000.</p>

    <p>If you right click on a cell in the table (or two-finger click on Macs), you can choose to randomize the
        probabilities in the row containing that cell, randomize the values in all incomplete rows in the table,
        randomize the entire table, or randomize the table of every variable in the model. You can also choose to clear
        the row or table.</p>

    <h2>Dirichlet Instantiated Models</h2>

    <p>A Dirichlet instantiated model is a specialized form of a Bayes instantiated model. Like a Bayes IM, a Dirichlet
        IM consists of a Bayes parametric model with defined probability values. Unlike a Bayes IM, these probability
        values are not manually set or assigned randomly. Instead, the pseudocount is manually set or assigned
        uniformly, and the probability values are derived from it. The pseudocount of a given value of a variable is the
        number of data points for which the variable takes on that value, conditional on the values of the variable’s
        parents, where these numbers are permitted to take on non-negative real values. Since we are creating models
        without data, we can set the pseudocount to be any number we want. If you choose to create a Dirichlet IM, a
        window will open allowing you to either manually set the pseudocounts, or have Tetrad set all the pseudocounts
        in the model to one number, which you specify.</p>

    <p>Here is an example of a Bayes PM and the Dirichlet IM which Tetrad creates from it when all pseudocounts are set
        to one:</p>

    <img alt="" src="images/instantiated_model_box_3.png" width="650">

    <img alt="" src="images/instantiated_model_box_4.png" width="650">

    <p>In the above model, when X2=0 and X6=0, there is one (pseudo) data point at which X4=0, one at which X4=1, and
        one at which X4=2. There are three total (pseudo) data points in which X2=0 and X6=0. You can view the
        pseudocounts of any variable by clicking on it in the graph or choosing it from the drop-down menu at the top of
        the window. To edit the value of a pseudocount, double click on it and overwrite it. The total count of a row
        cannot be directly edited.</p>

    <p>From the pseudocounts, Tetrad determines the conditional probability of a category. This estimation is done by
        taking the pseudocount of a category and dividing it by the total count for its row. For instance, the total
        count of X4 when X2=0 and X6=0 is 3. So the conditional probability of X4=0 given that X2=0 and X6=0 is 1/3. The
        reasoning behind this is clear: in a third of the data points in which X2 and X6 are both 0, X4 is also 0, so
        the probability that X4=0 given that X2 and X6 also equal 0 is probably one third. This also guarantees that the
        conditional probabilities for any configuration of parent variables add up to one, which is necessary.</p>

    <p>To view the table of conditional probabilities for a variable, click the Probabilities tab. In the above model,
        the Probabilities tab looks like this: </p>

    <img alt="" src="images/instantiated_model_box_5.png" width="650">

    <h2>SEM Instantiated Models</h2>

    <p>A SEM instantiated model is a SEM parametric model in which the parameters and error terms have defined values.
        It assumes that relationships between variables are linear, and that error terms have Gaussian distributions.
        If you choose to create a SEM IM, the following window will open:</p>

    <img alt="" src="images/instantiated_model_box_6.png" width="450">


    <p>Using this box, you can specify the ranges of values from which you want coefficients, covariances, and variances
        to be drawn for the parameters in the model. In the above box, for example, all linear coefficients will be
        between -1.0 and 1.0. If you uncheck “symmetric about zero,” they will only be between 0.0 and
        1.0.</p>

    <p>Here is an example of a SEM PM and a SEM IM generated from it using the default settings: </p>

    <img alt="" src="images/instantiated_model_box_7.png" width="360">

    <img alt="" src="images/instantiated_model_box_8.png" width="450">

    <p>You can now manually edit the values of parameters in one of two ways. Double clicking on the parameter in the
        graph will open up a small text box for you to overwrite. Or you can click on the Tabular Editor tab, which will
        show all of the parameters in a table which you can edit. The Tabular Editor tab of our SEM IM looks like
        this:</p>

    <img alt="" src="images/instantiated_model_box_9.png" width="450">

    <p>In the Tabular Editor tab of a SEM estimator box (which functions similarly to the SEM IM box), the SE, T, and P
        columns provide statistics showing how robust the estimation of each parameter is. Our SEM IM, however, is in an
        instantiated model box, so these columns are empty.</p>

    <p>The Implied Matrices tab shows matrices of relationships between variables in the model. In the Implied Matrices
        tab, you can view the covariance or correlation matrix for all variables (including latents) or just measured
        variables. In our SEM IM, the Implied Matrices tab looks like this:</p>

    <img alt="" src="images/instantiated_model_box_10.png" width="450">

    <p>You can choose the matrix you wish to view from the drop-down menu at the top of the window. Only half of any
        matrix is shown, because in a well-formed acyclic model, the matrices should be symmetric. The cells in the
        Implied Matrices tab cannot be edited.</p>

    <p>In an estimator box, the Model Statistics tab provides goodness of fit statistics for the SEM IM which has been
        estimated. Our SEM IM, however, is in an instantiated model box, so no estimation has occurred, and the Model
        Statistics tab is empty.</p>


    <h2>Standardized SEM Instantiated Models </h2>

    <p>A standardized SEM instantiated model consists of a SEM parametric model with defined values for its parameters.
        In a standardized SEM IM, each variable (not error terms) has a Normal distribution with 0 mean and unit
        variance. The input PM to a standardized SEM IM must be acyclic.</p>

    <p>Here is an example of an acyclic SEM PM and the standardized SEM IM which Tetrad creates from it</p>

    <img alt="" src="images/instantiated_model_box_11.png" width="360">

    <img alt="" src="images/instantiated_model_box_12.png" width="450">


    <p>To edit a parameter, double click on it. A slider will open at the bottom of the window (shown above for the edge
        parameter between X1 and X2). Click and drag the slider to change the value of the parameter, or enter the
        specific value you wish into the box. The value must stay within a certain range in order for the Normal
        distribution to stay standardized, so if you attempt to overwrite the text box on the bottom right with a value
        outside the listed range, Tetrad will not allow it. In a standardized SEM IM, error terms are not considered
        parameters and cannot be edited, but you can view them by clicking Parameters: Show Error Terms. </p>

    <p>The Implied Matrices tab works in the same way that it does in a normal SEM IM.</p>


    <h2>Generalized SEM Instantiated Models</h2>

    <p>A generalized SEM instantiated model consists of a generalized SEM parametric model with defined values for its
        parameters. Since the distributions of the parameters were specified in the SEM PM, Tetrad does not give you the
        option of specifying these before it creates the instantiated model.</p>

    <p>Here is an example of a generalized SEM PM and its generalized SEM IM:</p>

    <img alt="" src="images/instantiated_model_box_13.png" width="450">

    <img alt="" src="images/instantiated_model_box_14.png" width="450">

    <p>Note that the expressions for X6 and X2 are not shown, having been replaced with the words “long formula.”
        Formulae over a certain length—the default setting is 25 characters—are hidden to improve visibility. Long
        formulae can be viewed in the Variables tab, which lists all variables and their formulae. You can change the
        cutoff point for long formulae by clicking Tools: Formula Cutoff.</p>

    <p>If you double click on a formula in either the graph or the Variables tab, you can change the value of the
        parameters in that formula. </p>


    <h1 id="data_box"><span class="section_heading">Data Box</span></h1>

    <p>The data box stores or manipulates data sets.</p>

    <h2>Possible Parent Boxes of the Data Box</h2>

    <ul class="ul">
        <li>A graph box</li>
        <li>An estimator box</li>
        <li>Another data box</li>
        <li>A simulation box</li>
        <li>A regression box</li>
    </ul>


    <h2>Possible Child Boxes of the Data Box</h2>

    <ul class="ul">
        <li>A graph box</li>
        <li>A parametric model box</li>
        <li>Another data box</li>
        <li>An estimator box</li>
        <li>A simulation box</li>
        <li>A search box</li>
        <li>A classify box</li>
        <li>A regression box</li>
        <li>A knowledge box</li>
    </ul>

    <h2>Using the Data Box:</h2>

    <p>The data box stores the actual data sets from which causal structures are determined. Data can be loaded into the
        data box from a preexisting source, manually filled in Tetrad, or simulated from an instantiated model.</p>

    <h2>Loading Data</h2>

    <p>Data sets loaded into Tetrad may be categorical, continuous, mixed, or covariance data.</p>

    <h3>General Tabular Data</h3>

    <p>To load data, create a data box with no parent. When you double click it, an empty data window will appear: </p>

    <img alt="" src="images/data_box_1.png" width="650">

    <p>Click "File -> Load Data" and select the text file or files that contain your data. The following window will
        appear:</p>

    <img alt="" src="images/data_box_2.png" width="650">

    <p>The text of the source file appears in the Data Preview window. Above, there are options to describe your file,
        so that Tetrad can load it correctly. If you are loading categorical, continuous, or mixed data values, select
        the “Tabular Data” button. If you are loading a covariance matrix, select “Covariance Data.” Note that if you
        are loading a covariance matrix, your text file should contain only the lower half of the matrix, as Tetrad will
        not accept an entire matrix.</p>

    <p>Below the file type, you can specify a number of other details about your file, including information about the
        type of data (categorical/continuous/mixed), metadata JSON file, delimiter between data values, variable names,
        and more. If your data is mixed (some variables categorical, and some continuous), you must specify the maximum
        number of categories discrete variables in your data can take on. All columns with more than that number of
        values will be treated as continuous; the others will be treated as categorical. If you do not list the variable
        names in the file, you should uncheck “First row variable names.” If you provide case IDs, check the box for the
        appropriate column in the “Case ID column to ignore” area. If the case ID column is labeled, provide the name of
        the label; otherwise, the case ID column should be the first column, and you should check “First column.”</p>

    <p>Below this, you can specify your comment markers, quote characters, and the character which marks missing data
        values. Tetrad will use that information to distinguish continuous from discrete variables. You may also choose
        more files to load (or remove files that you do not wish to load) in the “Files” panel on the lower left.</p>

    <h3>Metadata JSON File</h3>
    <p>
        Metadata is optional in general data handling. But it can be very helpful if you want to overwrite the data type
        of a given variable column. And the metadata MUST be a JSON file like the following example.
    </p>

    <pre>
{
"domains": [
{
"name": "raf",
"discrete": false
},
{
"name": "mek",
"discrete": true
}
]
}
</pre>

    <p>
        You can specify the name and data type for each variable. Variables that are not in the metadata file will be
        treated as domain variables and their data type will be the default data type when reading in columns described
        previously.
    </p>

    <p>When you are satisfied with your description of your data, click “Validate” at the bottom of the window. Tetrad
        will check that your file is correctly formatted. If it is, you will receive a screen telling you that
        validation has passed with no error. At this point, you can revisit the settings page, or click “Load” to load
        the data. </p>

    <img alt="" src="images/data_box_3.png" width="650">

    <img alt="" src="images/data_box_4.png" width="650">

    <p>You can now save this data set to a text file by clicking File: Save Data.</p>

    <p>In addition to loading data from a file, you can manually enter data values and variable names by overwriting
        cells in the data table.</p>


    <h3>Covariance Data</h3>
    <p>Covariance matrices loaded into Tetrad should be ascii text files. The first row contains the sample size, the
        second row contains the names of the variables. The first two rows are followed by a lower triangular matrix.
        For example:</p>

    <pre>
1000
X1  X2  X3  X4  X5  X6
1.0000
0.0312  1.0000
-0.5746 0.4168  1.0000
-0.5996 0.4261  0.9544  1.0000
0.8691  0.0414  -0.4372 -0.4487 1.0000
0.6188  0.0427  -0.1023 -0.0913 0.7172  1.0000
</pre>


    <p>Categorical, continuous, or mixed data should also be an ascii text file, with columns representing variables and
        rows representing cases. Beyond that, there is a great deal of flexibility in the layout: delimiters may be
        commas, colons, tabs, spaces, semicolons, pipe symbols, or whitespace; comments and missing data may be marked
        by any symbol you like; there may be a row of variable names or not; and case IDs may be present or not. There
        should be no sample size row. For example:</p>

    <pre>
X1  X2  X3  X4  X5
-3.0133 1.0361  0.2329  2.7829  -0.2878
0.5542  0.3661  0.2480  1.6881  0.0775
3.5579  -0.7431 -0.5960 -2.5502 1.5641
-0.0858 1.0400  -0.8255 0.3021  0.2654
-0.9666 -0.5873 -0.6350 -0.1248 1.1684
-1.7821 1.8063  -0.9814 1.8505  -0.7537
-0.8162 -0.6715 0.3339  2.6631  0.9014
-0.3150 -0.5103 -2.2830 -1.2462 -1.2765
-4.1204 2.9980  -0.3609 4.8079  0.6005
1.4658  -1.4069 1.7234  -1.7129 -3.8298
</pre>

    <h3>Handling Tabular Data with Interventional Variables</h3>

    <p>This is an advanced topic for datasets that contain interventional (i.e., experimental) variables. We model a
        single intervention using two variables: status variable and value variable. Below is a sample dataset, in which
        `raf`, `mek`, `pip2`, `erk`, `atk` are the 5 domain variables, and `cd3_s` and `cd3_v` are an interventional
        pair (status and value variable respectively). `icam` in another intervention variable, but it's a combined
        variable that doesn't have status.</p>

    <pre>
raf mek pip2    erk akt cd3_s   cd3_v   icam
3.5946  3.1442  3.3429  2.81    3.2958  0   1.2223  *
3.8265  3.2771  3.2884  3.3534  3.7495  0   2.3344  *
4.2399  3.9908  3.0057  3.2149  3.7495  1   0   3.4423
4.4188  4.5304  3.157   2.7619  3.0819  1   3.4533  1.0067
3.7773  3.3945  2.9821  3.4372  4.0271  0   4.0976  *
</pre>

    <p>And the sample metadata JSON file looks like this:</p>

    <pre>
{
"interventions": [
{
"status": {
"name": "cd3_s",
"discrete": true
},
"value": {
"name": "cd3_v",
"discrete": false
}
},
{
"status": null,
"value": {
"name": "icam",
"discrete": false
}
}
],
"domains": [
{
"name": "raf",
"discrete": false
},
{
"name": "mek",
"discrete": false
}
]
}
</pre>

    <p>Each intervention consists of a status variable and value variable. There are cases that you may have a combined
        interventional variable that doesn't have the status variable. In this case, just use `null`. The data type of
        each variable can either be discrete or continuous. We use a boolean flag to indicate the data type. From the
        above example, we only specified two domain variables in the metadata JSON, any variables not specifed in the
        metadata will be treated as domain variables.</p>


    <h2>Manipulating Data</h2>

    <p>The data box can also be used to manipulate data sets that have already been loaded or simulated. If you create a
        data box as the child of another box containing a data set, you will be presented with a list of operations that
        can be performed on the data. The available data manipulations are:</p>

    <h3>Discretize Dataset</h3>

    <p>This operation allows you to make some or all variables in a data set discrete. If you choose it, a window will
        open. </p>

    <img alt="" src="images/data_box_5.png" width="650">

    <p>When the window first opens, no variables are selected, and the right side of the window appears blank; in this
        case, we have already selected X1 ourselves. In order to discretize a variable, Tetrad assigns all data points
        within a certain range to a category. You can tell Tetrad to break the range of the dataset into approximately
        even sections (Evenly Distributed Intervals) or to break the data points themselves into approximately even
        chunks (Evenly Distributed Values). Use the scrolling menu to increase or decrease the number of categories to
        create. You can also rename categories by overwriting the text boxes on the left, or change the ranges of the
        categories by overwriting the text boxes on the right. To discretize another variable, simply select it from the
        left. If you want your new data set to include the variables you did not discretize, check the box at the bottom
        of the window.</p>

    <p>You may discretize multiple variables at once by selecting multiple variables. In this case, the ranges are not
        shown, as they will be different from variable to variable.</p>

    <h3>Convert Numerical Discrete to Continuous</h3>

    <p>If you choose this option, any discrete variables with numerical category values will be treated as continuous
        variables with real values. For example, “1” will be converted to “1.0.”</p>

    <h3>Calculator</h3>

    <p>The Calculator option allows you to add and edit relationships between variables in your data set, and to add new
        variables to the data set. </p>

    <img alt="" src="images/data_box_6.png" width="650">

    <p>In many ways, this tool works like the Edit Expression window in a generalized SEM parametric model. To edit the
        formula that defines a variable (which will change that variable’s values in the table) type that variable name
        into the text box to the left of the equals sign. To create a new variable, type a name for that variable into
        the text box to the left of the equals sign. Then, in the box on the right, write the formula by which you wish
        to define a new variable in place of, or in addition to, the old variable. You can select functions from the
        scrolling menu below. (For an explanation of the meaning of some the functions, see the section on generalized
        SEM models in the Parametric Model Box chapter.) To edit or create several formulae at once, click the “Add
        Expression” button, and another blank formula will appear. To delete a formula, check the box next to it and
        click the “Remove Selected Expressions” button.</p>

    <p>When you click “Save” a table will appear listing the data. Values of variables whose formulae you changed will
        be changed, and any new variables you created will appear with defined values.</p>

    <h3>Merge Deterministic Interventional Variables</h3>

    <p>This option looks for pairs of interventional variables (currently only discrete variables) that are
        deterministic and merges them into one combined variable. For domain variables that are fully determinised,
        we'll add an attribute to them. Later in the knowledge box (Edges and Tiers), all the interventional variables
        (both status and value variables) and the fully-determinised domain variables will be automatically put to top
        tier. And all other domain variables will be placed in the second tier.</p>

    <h3>Merge Datasets</h3>

    <p>This operation takes two or more data boxes as parents and creates a data box containing all data sets in the
        parent boxes. Individual data sets will be contained in their own tabs in the resulting box.</p>

    <h3>Convert to Correlation Matrix</h3>

    <p>This operation takes a tabular data set and outputs the lower half of the correlation matrix of that data
        set.</p>

    <h3>Convert to Covariance Matrix</h3>

    <p>This operation takes a tabular data set and outputs the lower half of the covariance matrix of that data set.</p>

    <h3>Inverse Matrix</h3>

    <p>This operation takes a covariance or correlation matrix and outputs its inverse. (Note: The output will not be
        acceptable in Tetrad as a covariance or correlation matrix, as it is not lower triangular.)</p>

    <h3>Simulate Tabular from Covariance</h3>

    <p>This operation takes a covariance matrix and outputs a tabular data set whose covariances comply with the
        matrix.</p>

    <h3>Difference of Covariance Matrices</h3>

    <p>This operation takes two covariance matrices and outputs their difference. The resulting matrix will be a
        well-formatted Tetrad covariance matrix data set.</p>

    <h3>Sum of Covariance Matrices</h3>

    <p>This operation takes two covariance matrices and outputs their sum. The resulting matrix will be a well-formatted
        Tetrad covariance matrix data set.</p>

    <h3>Average of Covariance Matrices</h3>

    <p>This operation takes two or more covariance matrices and outputs their average. The resulting matrix will be a
        well-formatted Tetrad covariance matrix data set.</p>

    <h3>Convert to Time Lag Data</h3>

    <p>This operation takes a tabular data set and outputs a time lag data set, in which each variable is recorded
        several times over the course of an experiment. You can specify the number of lags in the data. Each contains
        the same data, shifted by one “time unit.” For instance, if the original data set had 1000 cases, and you
        specify that the time lag data set should contain two lags, then the third stage variable values will be those
        of cases 1 to 998, the second stage variable values will be those of cases 2 to 999, and the first stage
        variable values will be those of cases 3 to 1000.</p>

    <h3>Convert to Time Lag Data with Index</h3>

    <p>This operation takes a tabular data set and outputs a time lag data set in the same manner as “Convert to Time
        Lag Data,” then adds an index variable.</p>

    <h3>Convert to AR Residuals</h3>

    <p>This operation is performed on a time lag data set. Tetrad performs a linear regression on each variable in each
        lag with respect to each of the variables in the previous lag, and derives the error terms. The output data set
        contains only the error terms.</p>

    <h3>Whiten</h3>

    <p>Takes a continuous tabular data set and converts it to a data set whose covariance matrix is the identity
        matrix.</p>

    <h3>Nonparanormal Transform</h3>

    <p>Takes a continuous tabular data set and increases its Gaussianity, using a nonparanormal transformation to smooth
        the variables. (Note: This operation increases only marginal Gaussanity, not the joint, and in linear systems
        may eliminate information about higher moments that can aid in non-Gaussian orientation procedures.) </p>

    <h3>Convert to Residuals</h3>

    <p>The input for this operation is a directed acyclic graph (DAG) and a data set. Tetrad performs a linear
        regression on each variable in the data set with respect to all of the variables that the graph shows to be its
        parents, and derives the error terms. The output data set contains only the error terms.</p>

    <h3>Standardize Data</h3>

    <p>This operation manipulates the data in your data set such that each variable has 0 mean and unit variance.</p>

    <h3>Remove Cases with Missing Values</h3>

    <p>If you choose this operation, Tetrad will remove any row in which one or more of the values is missing.</p>

    <h3>Replace Missing Values with Column Mode</h3>

    <p>If you choose this operation, Tetrad will replace any missing value markers with the most commonly used value in
        the column.</p>

    <h3>Replace Missing Values with Column Mean</h3>

    <p>If you choose this operation, Tetrad will replace any missing value markers with the average of all of the values
        in the column.
        Replace Missing Values with Regression Predictions: If you choose this operation, Tetrad will perform a linear
        regression on the data in order to estimate the most likely value of any missing value.</p>

    <h3>Replace Missing Values by Extra Category</h3>

    <p>This operation takes as input a discrete data set. For every variable which has missing values, Tetrad will
        create an extra category for that variable (named by default “Missing”) and replace any missing data markers
        with that category.</p>

    <h3>Replace Missing with Random</h3>

    <p>For discrete data, replaces missing values at random from the list of categories the variable takes in other
        cases. For continuous data, finds the minimum and maximum values of the column (ignoring the missing values) and
        picks a random number from U(min, max)</p>

    <h3>Inject Missing Data Randomly</h3>

    <p>If you choose this operation, Tetrad will replace randomly selected data values with a missing data marker. You
        can set the probability with which any particular value will be replaced (that is, approximately the percentage
        of values for each variable which will be replaced with missing data markers).</p>

    <h3>Bootstrap Sample</h3>

    <p>This operation draws a random subset of the input data set (you specify the size of the subset) with replacement
        (that is, cases which appear once in the original data set can appear multiple times in the subset). The
        resulting data set can be used along with similar subsets to achieve more accurate estimates of parameters.</p>

    <h3>Split by Cases</h3>

    <p>This operation allows you to split a data set into several smaller data sets. When you choose it, a window
        opens. </p>

    <img alt="" src="images/data_box_7.png" width="360">


    <p>If you would like the subsets to retain the ordering they had in the original set, click “Original Order.”
        Otherwise, the ordering of the subsets will be assigned at random. You can also increase and decrease the number
        of subsets created, and specify the range of each subset.</p>

    <h3>Permute Rows</h3>

    <p>This operation randomly reassigns the ordering of a data set’s cases.</p>

    <h3>First Differences</h3>

    <p>This operation takes a tabular data set and outputs the first differences of the data (i.e., if X is a variable
        in the original data set and X’ is its equivalent in the first differences data set, X’1 = X2 – X1). The
        resulting data set will have one fewer row than the original.</p>

    <h3>Concatenate Datasets</h3>

    <p>This operation takes two or more datasets and concatenates. The parent datasets must have the same number of
        variables.</p>

    <h3>Copy Continuous Variables</h3>

    <p>This operation takes as input a data set and creates a new data set containing only the continuous variables
        present in the original.</p>

    <h3>Copy Discrete Variables</h3>

    <p>This operation takes as input a data set and creates a new data set containing only the discrete variables
        present in the original.</p>

    <h3>Remove Selected Variables</h3>

    <h3>Copy Selected Variables</h3>

    <p>As explained above, you can select an entire column in a data set by clicking on the C1, C2, C3, etc… cell above
        the column. To select multiple columns, press and hold the “control” key while clicking on the cells. Once you
        have done so, you can use the Copy Selected Variables tool to create a data set in which only those columns
        appear.</p>

    <h3>Remove Constant Columns</h3>

    <p>This operation takes a data set as input, and creates a data set which contains all columns in the original data
        set except for those with constant values (such as, for example, a column containing nothing but 2’s).</p>

    <h3>Randomly Reorder Columns</h3>

    <p>This operation randomly reassigns the ordering of a data set’s variables.</p>

    <h2>Manually Editing Data</h2>

    <p>Under the Edit tab, there are several options to manipulate data. If you select a number of cells and click
        “Clear Cells,” Tetrad will replace the data values in the selected cells with a missing data marker. If you
        select an entire row or column and click “Delete selected rows or columns,” Tetrad will delete all data values
        in the row or column, and the name of the row or column. (To select an entire column, click on the category
        number above it, labeled C1, C2, C3, and so on. To select an entire row, click on the row number to the left of
        it, labeled 1, 2, 3, and so on.) You can also copy, cut, and paste data values to and from selected cells. You
        can choose to show or hide category names, and if you click on “Set Constants Col to Missing,” then in any
        column in which the variable takes on only one value (for example, a column in which every cell contains the
        number 2) Tetrad will set every cell to the missing data marker.</p>

    <p>Under the Tools tab, the Calculator tool allows you add and edit relationships between variables in the graph.
        For more information on how the Calculator tool works, see “Manipulating Data” section above.</p>

    <h2>Data Information</h2>

    <p>Under the Tools tab, there are options to view information about your data in several different formats.</p>

    <p>The Histograms tool shows histograms of the variables in the data set.</p>


    <img alt="" src="images/data_box_8.png" width="650">


    <p>These show the distribution of data for each variable, with the width of each bar representing a range of values,
        and height of each bar representing how many data points fall into that range. Using histograms, you can
        determine whether each variable has a distribution that is approximately Normal. To select a variable to view,
        choose it from the drop-down menu on the right. You can increase or decrease the number of bars in the histogram
        (and therefore decrease or increase the range of each bar, and increase or decrease the accuracy of the
        histogram) using the menu on the right. You can also view only ranges with a certain amount of the data using
        the “cull bins” menu.</p>

    <p>The Scatter Plots tool allows you to view scatter plots of two variables plotted against each other.</p>

    <img alt="" src="images/data_box_9.png" width="650">

    <p>To view a variable as the x- or y-axis of the graph, select it from one the drop-down menus to the right. To view
        the regression line of the graph, check the box on the right.</p>

    <p>You can see the correlation of two variables conditional on a third variable by using the Add New Conditional
        Variable button at the bottom of the window. This will open up a slider and a box in which you can set the
        granularity of the slider. By moving the slider to the left or right, you can change the range of values of the
        conditional variable for which the scatter plot shows the correlation of the variables on the x- and y- axes.
        You can increase and decrease the width of the ranges by changing the granularity of the slider. A slider with
        granularity 1 will break the values of the conditional variable into sections one unit long, etc. The
        granularity cannot be set lower than one.</p>

    <p>In a well-formed model, the scatter plot of a variable plotted against itself should appear as a straight line
        along the line y = x.</p>

    <p>The Q-Q Plot tool is a test for normality of distribution. </p>

    <img alt="" src="images/data_box_10.png" width="650">

    <p>If a variable has a distribution which is approximately Normal, its Q-Q plot should appear as a straight line
        with a positive slope. You can select the variable whose Q-Q plot you wish to view from the drop-down menu on
        the right.</p>

    <p>The Normality Tests tool gives a text box with the results of the Kolmogorov and Anderson Darling Tests for
        normality for each variable. The Descriptive Statistics tool gives a text box with statistical information such
        as the mean, median, and variance of each variable.</p>


    <h1 id="estimator_box"><span class="section_heading">Estimator Box</span></h1>

    <p>The estimator box takes as input a data box (or simulation box) and a parametric model box and estimates, tests,
        and outputs an instantiated model for the data. With the exception of the EM Bayes estimator, Tetrad estimators
        do not accept missing values. If your data set contains missing values, the missing values can interpolated or
        removed using the data box. (Note that missing values are allowed in various Tetrad search procedures; see the
        section on the search box.)</p>

    <h2>Possible Parent Boxes of the Estimator Box:</h2>

    <ul class="ul">
        <li>A parametric model box</li>
    </ul>


    <h2>Possible Child Boxes of the Estimator Box:</h2>

    <ul class="ul">
        <li>A graph box</li>
        <li>A simulation box</li>
        <li>An updater box</li>
    </ul>

    <h2>ML Bayes Estimations</h2>

    <p>Bayes nets are acyclic graphical models parameterized by the conditional probability distribution of each
        variable on its parents' values, as in the instantiated model box. When the model contains no latent variables,
        the joint distribution of the variables equals the product of the distributions of the variables conditional on
        their respective parents. The maximum likelihood (ML) estimate of the joint probability distribution under a
        model is the product of the corresponding frequencies in the sample. </p>

    <p>The ML Bayes estimator, because it estimates Bayes IMs, works only on models with discrete variables. The model
        estimated must not include latent variables, and the input data set must not include missing data values. A
        sample estimate looks like this:</p>

    <img alt="" src="images/estimator_box_1.png" width="650">

    <p>The Model tab works exactly as it does in a Bayes instantiated model. The Model Statistics tab provides the
        p-value for a chi square test of the model, degrees of freedom, the chi square value, and the Bayes Information
        Criterion (BIC) score of the model.</p>

    <h2>Dirichlet Estimations</h2>

    <p>A Dirichlet estimate estimates a Bayes instantiated model using a Dirichlet distribution for each category. In a
        Dirichlet estimate, the probability of each value of a variable (conditional on the values of the variable’s
        parents) is estimated by adding together a prior pseudo count (which is 1, by default, of cases and the number
        of cases in which the variable takes that value in the data, and then dividing by the total number of cases in
        the pseudocounts and in the data with that configuration of values of parent variables. The default prior
        pseudo-count can be changed inside the box. (For a full explanation of pseudocounts and Dirichlet estimate, see
        the section on Dirichlet instantiated models.) </p>

    <p>The Dirichlet estimator in TETRAD does not work if the input data set contains missing data values.</p>

    <h2>EM Bayes Estimations</h2>

    <p>The EM Bayes estimator takes the same input and gives the same output as the ML Bayes estimator, but is designed
        to handle data sets with missing data values, and input models with latent variables.</p>

    <h2>SEM Estimates</h2>

    <p>A SEM estimator estimates the values of parameters for a SEM parametric model. SEM estimates do not work if the
        input data set contains missing data values. A sample output looks like this: </p>

    <img alt="" src="images/estimator_box_2.png" width="650">

    <p>Tetrad provides five parameter optimizers: RICF,( Drton, M., &amp; Richardson, T. S. (2004, July). Iterative
        conditional fitting for Gaussian ancestral graph models. <i>In Proceedings of the 20th conference on Uncertainty
            in artificial intelligence</i> (pp. 130-137). AUAI Press). expectation­-maximization (EM), regression,
        Powell Journal of Econometrics 25 (1984) 303-325) and random search. Accurate regression estimates assume that
        the input parametric model is a DAG, and that its associated statistics are based on a linear, Gaussian model.
        The EM optimizer has the same input constraints as regression, but can handle latent variables. </p>

    <p>Tetrad also provides two scores that can be used in estimation: feasible generalized least squares (FGLS) and
        Full Information Maximum Likelihood (FML). </p>

    <p>If the graph for the SEM is a DAG, and we may assume that the SEM is linear with Gaussian error terms, we use
        multilinear regression to estimate coefficients and residual variances. Otherwise, we use a standard maximum
        likelihoood fitting function (see Bollen, Structural Equations with Latent Variables, Wiley, 1989, pg. 107) to
        minimize the distance between (a) the covariance over the variables as implied by the coefficient and error
        covariance parameter values of the model and (b) the sample covariance matrix. Following Bollen, we denote this
        function Fml; it maps points in parameter values space to real numbers, and, when minimized, yields the maximum
        likelihood estimation point in parameter space.</p>

    <p>In either case, an Fml value may be obtained for the maximum likelihood point in parameter space, either by
        regression or by direct minimization of the Fml function itself. The value of Fml at this minimum (maximum
        likelihood) point, multiplied by N - 1 (where N is the sample size), yields a chi square statistics (ch^2) for
        the model, which when referred to the chi square table with appropriate degrees of freedom, yields a model p
        value. The degrees of freedom (dof) in this case is equal to the m(m-1)/2 - f, where m is the number of measured
        variables, and f is the number of free parameters, equal to the number of coefficient parameters plus the number
        of covariance parameters. (Note that the degrees of freedom many be negative, in which case estimation should
        not be done.) The BIC score is calculated as ch^2 - dof * log(N).</p>

    <p>You can change which score optimizer Tetrad uses by choosing them from the drop-down menus at the bottom of the
        window and clicking “Estimate Again.”</p>

    <p>The Tabular Editor and Implied Matrices tabs function exactly as they do in the instantiated model box, but in
        the estimator box, the last three columns of the table in the Tabular Editor tab are filled in. The SE, T, and P
        columns provide the standard errors, t statistics, and p values of the estimation.</p>

    <p>The Model Statistics tab provides the degrees of freedom, chi square, p value, comparative fit index (CFI), root
        mean square error of approximation (RMSEA) and BIC score of a test of the model. It should be noted that while
        these test statistics are standard, they are not in general correct. See Mathias Drton, 2009, Likelihood ratio
        tests and singularities. Annals of Statistics 37(2):979-1012. arXiv:math.ST/0703360. </p>

    <p>When the EM algorithm is used with latent variable models, we recommend multiple random restarts. The number of
        restarts can be set in the lower right hand corner of the Estimator Box.

        <!-- The figure on the left shows the EM
         results for a SEM model with 1 restart. The figure on the right shows the EM results with 20 restarts. The
         results are very different. The estimates with 20 restarts are much closer to the true values. 100 restarts
         gives estimates that are within .1 of the first decimal and .2 of the second decimal.-->
    </p>

    <img alt="" src="images/estimator_box_3.png" width="650">


    <h2>Generalized Estimator</h2>

    <p>A generalized graphical model may have non-linear relations and non-Gaussian distributions. These models are
        automatically estimated by the Powell method, which seeks a maximum likelihood solution.</p>


    <h1 id="updater_box"><span class="section_heading">Updater Box</span></h1>

    <p>The updater box takes an instantiated model as input, and, given information about the values of parameters in
        that model, updates the information about the values and relationships of other parameters.</p>

    <p>The Updater allows the user to specify values of variables as “Evidence.” The default is that the conditional
        probabilities (Bayes net models; categorical variables) or conditional means (SEM models; continuous variables)
        are computed. For any variable for which evidence is specified, the user can click on “Manipulated,” in which
        case the Updater will calculate the conditional probabilities or conditional means for other variables when the
        evidence variables are forced to have their specified values. In manipulated calculations, all connections into
        a measured variable are discarded, the manipulated variables are treated as independent of their causes in the
        graph, and probabilities for variables that are causes of the manipulated variables are unchanged. </p>

    <p>There are four available updater algorithms in Tetrad: the approximate updater, the row summing exact updater,
        the CPT invariant updater, and the SEM updater. All except for the SEM updater function only when given Bayes
        instantiated models as input; the SEM updater functions when given a SEM instantiated model as input. None of
        the updaters work on cyclic models.</p>

    <h2>Possible Parent Boxes of the Updater Box:</h2>

    <ul class="ul">
        <li>An instantiated model box</li>
        <li>An estimator box</li>
    </ul>


    <h2>Possible Child Boxes of the Updater Box:</h2>

    <ul class="ul">
        <li>An instantiated model box (Note that the instantiated model will have the updated parameters)</li>
    </ul>

    <h2>Approximate Updater</h2>

    <p>The approximated updater is a fast but inexact algorithm. It randomly draws a sample data set from the
        instantiated model and calculates the conditional frequency of the variable to be estimated.</p>

    <p>Take, for example, the following instantiated model: </p>

    <img alt="" src="images/updater_box_1.png" width="650">

    <p>When it is input into the approximate updater, the following window results:</p>

    <img alt="" src="images/updater_box_2.png" width="650">

    <p>If we click “Do Update Now” now, without giving the updater any evidence, the right side of the screen changes to
        show us the marginal probabilities of the variables.</p>

    <img alt="" src="images/updater_box_3.png" width="360">

    <p>The blue lines, and the values listed across from them, indicate the probability that the variable takes on the
        given value in the input instantiated model. The red lines indicate the probability that the variable takes on
        the given value, given the evidence we’ve added to the updater. </p>

    <p>Since we have added no evidence to the updater, the red and blue lines are very similar in length. To view the
        marginal probabilities for a variable, either click on the variable in the graph to the left, or choose it from
        the scrolling menu at the top of the window. At the moment, they should all be very close to the marginal
        probabilities taken from the instantiated model.</p>

    <p>Now, we’ll return to the original window. We can do so by clicking “Edit Evidence” under the Evidence tab.
        Suppose we know that X1 takes on the value 1 in our model, or suppose we merely want to see how X1 taking that
        value affects the values of the other variables. We can click on the box that says “1” next to X1. When we click
        “Do Update Now,” we again get a list of the marginal probabilities for X1.</p>

    <img alt="" src="images/updater_box_4.png" width="360">

    <p>Now that we have added evidence, the “red line” marginal probabilities have changed; for X1, the probability that
        X1=1 is 1, because we’ve told Tetrad that that is the case. Likewise, the probabilities that X1=0 and X1=2 are
        both 0.</p>

    <p>Now, let’s look at the updated marginal probabilities for X2, a parent of X1.</p>

    <img alt="" src="images/updater_box_5.png" width="360">

    <img alt="" src="images/updater_box_6.png" width="360">

    <p>The first image is the marginal probabilities before we added the evidence that X1=1. The second image is the
        updated marginal probabilities. They have changed; in particular, it has become much more likely that X2=0.</p>

    <p>Under the Mode tab, we can change the type of information that the updater box gives us. The mode we have been
        using so far is “Marginals Only (Multiple Variables).” We can switch the mode to “In-Depth Information (Single
        Variable).” Under this mode, when we perform the update, we receive more information (such as log odds and
        joints, when supported; joint probabilities are not supported by the approximate updater), but only about the
        variable which was selected in the graph when we performed the update. To view information about a different
        variable, we must re-edit the evidence with that variable selected.</p>

    <p>If the variable can take one of several values, or if we know the values of more than one variable, we can select
        multiple values by pressing and holding the Shift key and then making our selections. For instance, in the model
        above, suppose that we know that X1 can be 1 or 2, but not 0. We can hold the Shift key and select the boxes for
        1 and 2, and when we click “Do Update Now,” the marginal probabilities for X2 look like this: </p>

    <img alt="" src="images/updater_box_7.png" width="650">

    <p>Since X1 must be 1 or 2, the updated probability that it is 0 is now 0. The marginal probabilities of X2 also
        change: </p>

    <img alt="" src="images/updater_box_8.png" width="650">

    <p>The updated marginal probabilities are much closer to their original values than they were when we knew that X1
        was 1.</p>

    <p>Finally, if we are arbitrarily setting the value of a variable—that is, the values of its parents have no effect
        on its value—we can check the “Manipulated” box next to it while we are we editing evidence, and the update will
        reflect this information.</p>

    <p>Note that multiple values cannot be selected for evidence for SEM models.</p>

    <h2>Row Summing Exact Updater</h2>

    <p>The row summing exact updater is a slower but more accurate updater than the approximate updater. The complexity
        of the algorithm depends on the number of variables and the number of categories each variable has. It creates a
        full exact conditional probability table and updates from that. Its window functions exactly as the approximate
        updater does, with two exceptions: in “Multiple Variables” mode, you can see conditional as well as marginal
        probabilities, and in “Single Variable” mode, you can see joint values. </p>

    <h2>CPT Invariant Exact Updater</h2>

    <p>The CPT invariant exact updater is more accurate than the approximate updater, but slightly faster than the row
        summing exact updater. Ifs window functions exactly as the approximate updater down, with one exception: in
        “Multiple Variables” mode, you can see conditional as well as marginal probabilities.</p>

    <h2>SEM Updater</h2>

    <p>The SEM updater does not deal with marginal probabilities; instead, it estimates means.</p>


    <img alt="" src="images/updater_box_9.png" width="360">

    <p>When it is input to the SEM updater, the following window results: </p>

    <img alt="" src="images/updater_box_10.png" width="650">

    <p>Suppose we know that the mean of X1 is .5. When we enter that value into the text box on the left and click “Do
        Update Now,” the model on the right updates to reflect that mean, changing the means of both X1 and several
        other variables. In the new model, the means of X2, X4, and X5 will all have changed. If we click the
        “Manipulated” check box as well, it means that we have arbitrarily set the mean of X1 to .5, and that the value
        of its parent variable, X4, has no effect on it. The graph, as well as the updated means, changes to reflect
        this.</p>

    <p>The rest of the window has the same functionality as a SEM instantiated model window, except as noted above.</p>


    <!-- Disabled on 4/2/2019
<h1 id="classify_box"><span  class="section_heading">Classify Box</span></h1>

<p>The classify box takes as input a categorical data set and a Bayes instantiated model and, for a given variable, tries to predict that variable’s value in each case based on the other variables’ values in that case.</p>

<h2>Possible Parents Boxes of the Classify Box: </h2>

<ul class="ul">
<li>An instantiated model box</li>
<li>A data box</li>
<li>A simulation box</li>
</ul>

<h2>Possible Child Boxes of the Classify Box: </h2>

<ul class="ul">
<li>None</li>
</ul>


<h2>Using the Classify Box:</h2>

<p>Consider the following instantiated model, and a data set derived from it:</p>

<img src="images/classify_box_1.png" alt="" width="650">

<p>When they are input to the classify box, the following window results: </p>

<img src="images/classify_box_2.png" alt="" width="650">

<p>By clicking on the “Test Data” tab, we can see the data set which we input. Now, suppose we want to predict the values of X1 in each case. We select X1 from the scrolling menu at the top and click “Classify.” Three new tabs now appear: “Classification,” “ROC Plot,” and “Confusion Matrix.”  The classification tab, in this case, looks like this: </p>

<img src="images/classify_box_3.png" alt="" width="650">


<p>There is a column for each of the possible values which X1 can take, and for each case, Tetrad has computed the probability that X1 will take each value, based on the configuration of other variables in that case. It then chooses the category with the highest conditional probability, and assigns X1 that value for that case. Comparison to the test data will show that the values are reasonably (though not completely) similar.</p>

<p>The ROC plot tab displays the receiver operating characteristic (ROC) curve for whichever value you specified before classification.</p>

<p>The confusion matrix tab provides information on how similar the estimated values of the target variable are to the true values (if the true values are available). </p>

<p>Because classification is a form of estimation, the variable which is classified does not have to be in the input data set; it merely has to be in the input instantiated model. In this case, the ROC plot and confusion matrix tabs will not appear.</p>
-->


    <h1 id="knowledge_box"><span class="section_heading">Knowledge Box</span></h1>

    <p>The knowledge box takes as input a graph or a data set and imposes additional constraints onto it, to aid with
        search.</p>

    <h2>Possible Parent Boxes of the Knowledge Box:</h2>

    <ul class="ul">
        <li>A graph box</li>
        <li>A parametric model box</li>
        <li>An instantiated model box</li>
        <li>A data box</li>
        <li>A simulation box</li>
        <li>A search box</li>
        <li>Another knowledge box</li>
    </ul>

    <h2>Possible Child Boxes of the Knowledge Box:</h2>

    <ul class="ul">
        <li>A search box</li>
        <li>Another knowledge box</li>
    </ul>

    <h2>Tiers and Edges</h2>

    <p>The tiers and edges option allows you to sort variables into groupings that can or cannot affect each other. It
        also allows you to manually add forbidden and required edges one at a time.</p>

    <h3>Tiers</h3>

    <p>The tiers tab for a graph with ten variables looks like this: </p>

    <img alt="" src="images/knowledge_box_1.png" width="650">

    <p>Tiers separate your variables into a time line. Variables in higher-numbered tiers occur later than variables in
        lower-numbered tiers, which gives Tetrad information about causation. For example, a variable in Tier 3 could
        not possibly be a cause of a variable in Tier 1.</p>

    <p>To place a variable in a tier, click on the variable in the “Not in tier” box, and then click on the box of the
        tier. If you check the “Forbid Within Tier” box for a tier, variables in that tier will not be allowed to be
        causes of each other. To increase or decrease the number of tiers, use the scrolling box in the upper right
        corner of the window.</p>

    <p>You can quickly search, select and place variables in a tier using the Find button associated with each tier.
        Enter a search string into the Find dialogue box using asterisks as wildcard indicators. E.g., "X1*" would find
        and select variables X1 and X10.</p>

    <p>You can also limit the search such that edges from one tier only are added to the next immediate tier e.g,. if
        Tier 1 "Can cause only next tier" is checked then edges from variables in Tier 1 to variables in Tier 3 are
        forbidden.</p>

    <h3>Handling of Interventional Variables in Tiers</h3>

    <p>If you have annotated your variables with interventional status and interventional value tags using a metadata
        JSON file (see Data Box section) the Tiers and Edges panel will automatically place these variables in Tier 1.
        If you have information about the effects of the intervention variables you can use the groups tab to indicate
        this.</p>

    <h3>Groups</h3>

    <p>The groups tab for a graph with four variables looks like this: </p>

    <img alt="" src="images/knowledge_box_2.png" width="650">

    <p>In the groups tab, you can specify certain groups of variables which are forbidden or required to cause other
        groups of variables. To add a variable to the “cause” section of a group, click on the variable in the box at
        the top, and then click on the box to the left of the group’s arrow. To add a variable to the “effect” section
        of a group, click on the variable in the box at the top, and then click on the box to the right of the group’s
        arrow. You can add a group by clicking on one of the buttons at the top of the window, and remove one by
        clicking the “remove” button above the group’s boxes.</p>

    <h3>Edges</h3>

    <p>The edges tab for a graph with four variables looks like this: </p>

    <img alt="" src="images/knowledge_box_3.png" width="650">

    <p>In the edges tab, you can require or forbid individual causal edges between variables. To add an edge, click the
        type of edge you’d like to create, and then click and drag from the “cause” variable to the “effect”
        variable.</p>

    <p>You can also use this tab to see the effects of the knowledge you created in the other tabs by checking and
        unchecking the boxes at the bottom of the window. You can adjust the layout to mimic the layout of the source
        (by clicking “source layout”) or to see the variables in their timeline tiers (by clicking “knowledge
        layout”).</p>

    <h2>Forbidden Graph</h2>

    <p>If you use a graph as input to a knowledge box with the “Forbidden Graph” operation, the box will immediately add
        all edges in the parent graph as forbidden edges. It will otherwise work like a Tiers and Edges box.</p>

    <h2>Required Graph</h2>

    <p>If you use a graph as input to a knowledge box with the “Required Graph” operation, the box will immediately add
        all edges in the parent graph as required edges. It will otherwise work like a Tiers and Edges box.</p>

    <h2>Measurement Model</h2>

    <p>This option allows you to build clusters for a measurement model. When first opened, the window looks like
        this:</p>

    <img alt="" src="images/knowledge_box_4.png" width="650">

    <p>You can change the number of clusters using the text box in the upper right hand corner. To place a variable in a
        cluster, click and drag the box with its name into the cluster pane. To move multiple variables at once, shift-
        or command-click on the variables, and (without releasing the shift/command button or the mouse after the final
        click) drag. In the search boxes, these variables will be assumed to be children of a common latent cause.</p>


    <h1 id="simulation_box"><span class="section_heading">Simulation Box</span></h1>

    <p>The simulation box takes a graph, parametric model, or instantiated model and uses it to simulate a data set.</p>

    <h2>Possible Parent Boxes of the Simulation Box</h2>

    <ul class="ul">
        <li>A graph box</li>
        <li>A parametric model box</li>
        <li>An instantiated model box</li>
        <li>An estimator box</li>
        <li>A data box</li>
        <li>Another simulation box</li>
        <li>A search box</li>
        <li>An updater box</li>
        <li>A regression box</li>
    </ul>


    <h2>Possible Child Boxes of the Simulation Box</h2>

    <ul class="ul">
        <li>A graph box</li>
        <li>A compare box</li>
        <li>A parametric model box</li>
        <li>An instantiated model box</li>
        <li>An estimator box</li>
        <li>A data box</li>
        <li>Another simulation box</li>
        <li>A search box</li>
        <li>A classify box</li>
        <li>A regression box</li>
        <li>A knowledge box</li>
    </ul>


    <h2>Using the Simulator Box</h2>

    <p>When you first open the simulation box, you will see some variation on this window:</p>

    <img alt="" src="images/simulation_box_1.png" width="650">

    <p>The “True Graph” tab contains the graph from which data is simulated. </p>


    <h3>The Simulation Box with no Input</h3>

    <p>Because it has no input box to create constraints, a parentless simulation box offers the greatest freedom for
        setting the graph type, model type, and parameters of your simulated data. In particular, it is the only way
        that the simulation box will allow you to create a random graph or graphs within the box. (If you are simulating
        multiple data sets, and want to use a different random graph for each one, you can select “Yes” under “Yes if a
        different graph should be used for each run.”) You can choose the type of graph you want Tetrad to create from
        the “Type of Graph” drop-down list.</p>

    <h5>Random Forward DAG</h5>

    <p> This option creates a DAG by randomly adding forward edges (edges that do not point to a variable’s ancestors)
        one at a time. You can specify graph parameters such as number of variables, maximum and minimum degrees, and
        connectedness.</p>

    <h5>Scale Free DAG</h5>

    <p> This option creates a DAG whose variable’s degrees obey a power law. You can specify graph parameters such as
        number of variables, alpha, beta, and delta values.</p>

    <h5>Cyclic, constructed from small loops</h5>

    <p> This option creates a cyclic graph. You can specify graph parameters such as number of variables, maximum and
        average degrees, and the probability of the graph containing at least one cycle.</p>

    <h5>Random One Factor MIM</h5>

    <p> This option creates a one-factor multiple indicator model. You can specify graph parameters such as number of
        latent nodes, number of measurements per latent, and number of impure edges.</p>

    <h5>Random Two Factor MIM</h5>

    <p> This option creates a two-factor multiple indicator model. You can specify graph parameters such as number of
        latent nodes, number of measurements per latent, and number of impure edges.</p>

    <p>In addition to the graph type, you can also specify the type of model you would like Tetrad to simulate.</p>

    <h5>Bayes net</h5>

    <p> Simulates a Bayes instantiated model. You can specify model parameters including maximum and minimum number of
        categories for each variable.</p>

    <h5>Structural Equation Model</h5>

    <p> Simulates a SEM instantiated model. You can specify model parameters including coefficient, variance, and
        covariance ranges.</p>

    <h5>Linear Fisher Model</h5>

    <p>Simulates data using a linear Markov 1 DBN without concurrent edges. The Fisher model suggests that shocks should
        be applied at intervals and the time series be allowed to move to convergence between shocks. This simulation
        has many parameters that can be adjusted, as indicated in the interface. The ones that require some explanation
        are as follows.</p>

    <ul class="ul">
        <li>Low end of coefficient range, high end of coefficient range, low end of variance range, high end of variance
            range. Each variable is a linear function of the parents of the variable (in the previous time lag) plus
            Gaussian noise. The coefficients are drawn randomly from U(a, b) where a is the low end of the coefficient
            range and b is the high end of the coefficient range. Here, a < b. The Gaussian noise is drawn uniformly
            from U(c, d), where c is the low end of the variance range and d is the high end of the variance range.
            Here, c < d.
        </li>
        <li>Yes, if negative values should be considered. If no, only positive values will be recorded. This should not
            be used for large numbers of variables, since it is more difficult to find cases with all positive values
            when the number of variables is large.
        </li>
        <li>Percentage of discrete variables. The model generates continuous data, but some or all of the variables may
            be discretized at random. The user needs to indicate the percentage of variables (randomly chosen that one
            wishes to have discretized. The default is zero—i.e., all continuous variables.
        </li>
        <li>Number of categories of discrete variables. For the variables that are discretized, the number of categories
            to use to discretize each of these variables.
        </li>
        <li>Sample size. The number of records to be simulated.</li>
        <li>Interval between shocks. The number of time steps between shocks in the model.</li>
        <li>Interval between data recordings. The data are recorded every so many steps. If one wishes to allow to
            completely converge between steps (i.e., produce equilibrium data), set this interval to some large number
            like 20 and set the interval between shocks likewise to 20 Other values can be used, however.
        </li>
        <li>Epsilon for convergence. Even if you set the interval between data recordings to a large number, you can
            specify an epsilon such that if all values of variables differ from their values one time step back by less
            than epsilon, the series will be taken to have converged, and the remaining steps between data recordings
            will be skipped, the data point being recorded at convergence.
        </li>
    </ul>

    <h5>Lee &amp; Hastie</h5>

    <p> This is a model for simulating mixed data (data with both continuous and discrete variables. The model is given
        in Lee J, Hastie T. 2013, Structure Learning of Mixed Graphical Models, Journal of Machine Learning Research 31:
        388-396. Here, mixtures of continuous and discrete variables are treated as log-linear.</p>

    <ul class="ul">
        <li>Percentage of discrete variables. The model generates continuous data, but some or all of the variables may
            be discretized at random. The user needs to indicate the percentage of variables (randomly chosen that one
            wishes to have discretized. The default is zero—i.e., all continuous variables.
        </li>
        <li>Number of categories of discrete variables. For the variables that are discretized, the number of categories
            to use to discretize each of these variables.
        </li>
        <li>Sample size. The number of records to be simulated.</li>
    </ul>

    <h5>Time Series</h5>

    <p> This is a special simulation for representing time series. Concurrent edges are allowed. This can take a Time
        Series Graph as input, in which variables in the current lag are written as functions of the parents in the
        current and previous lags.</p>

    <ul class="ul">
        <li>Sample size. The number of records to be simulated.</li>
    </ul>

    <h5>Boolean Glass</h5>

    <p> The instantiated model used to simulate the data will be re-parameterized for each run of the simulation.</p>


    <h3>The Simulation Box with a Graph Input</h3>

    <p>If you input a graph, you will be able to simulate any kind of model, with any parameters. But the model will be
        constrained by the graph you have input (or the subgraph you choose in the “True Graph” tab.) Because of this,
        if you create a simulation box with a graph as a parent, you will not see the “Type of Graph” option.</p>

    <h3>The Simulation Box with a Parametric Model Input</h3>

    <p>At the time of writing, a simulation box with a parametric model input acts as though the PM’s underlying graph
        had been input into the box.</p>


    <h3>The Simulation Box with an Instantiated Model Input</h3>

    <p>If you input an instantiated model, your only options will be the sample size of your simulation and the number
        of data sets you want to simulate; Tetrad will simulate every one of them based on the parameters of the IM. The
        model will not be re-parameterized for each run of the simulation.</p>


    <h1 id="search_box"><span class="section_heading">Search Box</span></h1>

    <p>The search box takes as input a data set (in either a data or simulation box) and optionally a knowledge box, and
        searches for causal explanations represented by directed graphs. The result of a search is not necessarily—and
        not usually—a unique graph, but an object such as a CPDAG that represents a set of graphs, usually a Markov
        Equivalence class. More alternatives can be found by varying the parameters of search algorithms.</p>

    <h2>Possible Parent Boxes of the Search Box</h2>

    <ul class="ul">
        <li>A graph box</li>
        <li>A parametric model box</li>
        <li>An instantiated model box</li>
        <li>An estimator box</li>
        <li>A data box</li>
        <li>A simulation box</li>
        <li>Another search box</li>
        <li>A regression box</li>
        <li>A knowledge box</li>
    </ul>


    <h2>Possible Child Boxes of the Simulation Box</h2>

    <ul class="ul">
        <li>A graph box</li>
        <li>A compare box</li>
        <li>A parametric model box</li>
        <li>A simulation box</li>
        <li>Another search box</li>
        <li>A knowledge box</li>
    </ul>

    <h2>Using the Search Box</h2>

    <p>Using the search box requires you to select an algorithm (optionally select a test/score), confirm/change search
        parameters and finally run the search.</p>

    <img alt="" src="images/search_box_1.png" width="650">

    <p>The search box first asks what algorithm, statistical tests and/or scoring functions you would like to use in the
        search. The upper left panel allows you to filter for different types of search algorithms with the results of
        filtering appearing in the middle panel. Selecting a particular algorithm will update the algorithm description
        on the right panel.</p>

    <p>Choosing the correct algorithm for your needs is an important consideration. Tetrad provides over 30 search
        algorithms (and more are added all of the time) each of which makes different assumptions about the input data,
        uses different parameters, and produces different kinds of output. For instance, some algorithms produce Markov
        blankets or CPDAGs, and some produce full graphs; some algorithms work best with Gaussian or non-Gaussian
        data; some algorithms require an alpha value, some require a penalty discount, and some require both or neither.
        You can narrow down the list using the “Algorithm filter" panel, which allows you to limit the provided
        algorithms according to whichever factor is important to you.</p>

    <p>Depending on the datatype used as input for the search (i.e., continuous, discrete, or mixed data) and algorithm
        selected, the lower left panel will display available statistical tests (i.e., tests of independence) and
        Bayesian scoring functions.</p>

    <p>After selecting the algorithm and desired test/score, click on "Set parameters" which will allow you to
        confirm/change the parameters of the search. </p>

    <p>After optionally changing any search parameters, click on "Run Search and Generate Graph" which will execute the
        search</p>


    <h2>Search Algorithms</h2>

    <h3>PC</h3>

    <h4>Description</h4>

    <div id="pc">

        <p>PC algorithm (Spirtes and Glymour, Social Science Computer Review, 1991) is a CPDAG search which assumes
            that the underlying causal structure of the input data is acyclic, and that no two variables are caused by
            the same latent (unmeasured) variable. In addition, it is assumed that the input data set is either entirely
            continuous or entirely discrete; if the data set is continuous, it is assumed that the causal relation
            between any two variables is linear, and that the distribution of each variable is Normal. Finally, the
            sample should ideally be i.i.d.. Simulations show that PC and several of the other algorithms described here
            often succeed when these assumptions, needed to prove their correctness, do not strictly hold. The PC
            algorithm will sometimes output double headed edges. In the large sample limit, double headed edges in the
            output indicate that the adjacent variables have an unrecorded common cause, but PC tends to produce false
            positive double headed edges on small samples.</p>

        <p>The PC algorithm is correct whenever decision procedures for independence and conditional independence are
            available. The procedure conducts a sequence of independence and conditional independence tests, and
            efficiently builds a CPDAG from the results of those tests. As implemented in TETRAD, PC is intended for
            multinomial and approximately Normal distributions with i.i.d. data. The tests have an alpha value for
            rejecting the null hypothesis, which is always a hypothesis of independence or conditional independence. For
            continuous variables, PC uses tests of zero correlation or zero partial correlation for independence or
            conditional independence respectively. For discrete or categorical variables, PC uses either a chi square or
            a g square test of independence or conditional independence (see Causation, Prediction, and Search for
            details on tests). In either case, the tests require an alpha value for rejecting the null hypothesis, which
            can be adjusted by the user. The procedures make no adjustment for multiple testing. (For PC, CPC, JPC,
            JCPC, FCI, all testing searches.) </p>

    </div>

    <h4>Input Assumptions</h4>

    <p>The algorithm effectively takes conditional independence facts as input. Thus it will work for any type of data
        for which a conditional independence facts are known. In the interface, it will work for linear, Gaussian data
        (the Fisher Z test), discrete multinomial data the Chi Square test) and mixed multinomial/Gaussian data (the
        Conditional Gaussian test).</p>

    <h4>Output Format</h4>

    <p>The graph outputs a CPDAG. This is an equivalence class of directed acyclic graphs (DAGs). Each DAG
        in the equivalence class has all of the adjacencies (and no more) of the CPDAG. Each oriented edge in the
        CPDAG is so oriented in each of the DAG in the equivalence class. Unoriented edges in the equivalence class
        cannot be oriented by conditional independence facts. For example, if the model is X->Y->Z, the output will be
        X—Y—Z. There are not collider in this model, so the algorithm will not detect one. Since there are not
        colliders, the Meek cannot orient additional edges. If the model were X<-Y<-Z, the output would also be X—Y—Z;
        this model is in the same equivalence class as X->Y->Z. The model X->Y<-Z would be its own equivalence class,
        since the collider in this model can be oriented. See Spirtes et al. (2000) for more details.</p>

    <h4>Parameters</h4>

    <p><a href="#alpha">alpha</a>, <a href="#depth">depth</a></p>

    <h3>The CPC Algorithm</h3>

    <h4>Description</h4>

    <div id="cpc">

        <p>The CPC (Conservative PC) algorithm (Ramsey et al., ??) modifies the collider orientation step of PC to make
            it more conservative—that is, to increase the precision of collider orientations at the expense of recall.
            It does this as follows. Say you want to orient X—Y—Z as a collider or a noncollider; the PC algorithm looks
            at variables adjacent to X or variables adjacent to Z to find a subset S such that X is independent of Z
            conditional on S. The CPC algorithm considers all possible such sets and records the set on which X is
            conditionally independent of Z. If all of these sets contain Y, it orients X—Y—Z as a noncollider. If none
            of them contains Z, if orient X—Y—Z as a collider. If some contain Z but other don’t, it marks it as
            ambiguous, with an underline. Thus, the output is ambiguous between CPDAGs; in order to get a specific
            CPDAG out of the output, one needs first to decide whether the underlined triples are colliders or
            noncolliders and then to apply the orientation rules in Meek (1997).</p>

        <p>The PC algorithm is correct whenever decision procedures for independence and conditional independence are
            available. The procedure conducts a sequence of independence and conditional independence tests, and
            efficiently builds a CPDAG from the results of those tests. As implemented in TETRAD, PC is intended for
            multinomial and approximately Normal distributions with i.i.d. data. The tests have an alpha value for
            rejecting the null hypothesis, which is always a hypothesis of independence or conditional independence. For
            continuous variables, PC uses tests of zero correlation or zero partial correlation for independence or
            conditional independence respectively. For discrete or categorical variables, PC uses either a chi square or
            a g square test of independence or conditional independence (see Causation, Prediction, and Search for
            details on tests). In either case, the tests require an alpha value for rejecting the null hypothesis, which
            can be adjusted by the user. The procedures make no adjustment for multiple testing. (For PC, CPC, JPC,
            JCPC, FCI, all testing searches.) </p>

    </div>

    <h4>Input Assumptions</h4>

    <p>Same as for PC.</p>

    <h4>Output Format</h4>

    <p>An e-CPDAG (extended CPDAG), consistent of directed and undirected edges where some of the triple may have
        been marked with underlines to indicate ambiguity, as above. It may be that bidirected edges are oriented as
        X->Y<->X<-W if two adjacent colliders are oriented; this is not ruled out.</p>

    <h4>Parameters</h4>

    <p><a href="#alpha">alpha</a>, <a href="#depth">depth</a></p>

    <h3>The PcMax Algorithm</h3>

    <h4>Description</h4>

    <div id="pcmax">

        <p>Similar in spirit to CPC but orients all unshielded triples using maximum likelihood conditioning sets. The
            idea is as follows. The adjacency search is the same as for PC, but colliders are oriented differently. Let
            X—Y—Z be an unshielded triple (X not adjacent to Z) and find all subsets S from among the adjacents of X or
            the adjacents of Z such that X is independent of Z conditional on S. However, instead of using the CPC rule
            to orient the triple, instead just list the p-values for each of these conditional independence judgments
            and pick the set S’ that yields the highest such p-value. Then orient X->Y<-Z if S does not contain Y and
            X—Y—Z otherwise. This orients all unshielded triples. It’s possible (though rare) that adjacent triples both
            be oriented as 2-cycles, X->Y<->Z<-W. If this happens, pick one of the other of these triples or orient
            as a collider, arbitrarily. This guarantees that the resulting graph will be a CPDAG.</p>

    </div>

    <h4>Input Assumptions</h4>

    <p>Same as for PC.</p>

    <h4>Output Format</h4>

    <p>Same as PC, a CPDAG.</p>

    <h4>Parameters</h4>

    <p><a href="#alpha">alpha</a>, <a href="#depth">depth</a>, <a href="#useMaxPOrientationHeuristic">useMaxPOrientationHeuristic</a>,
        <a href="#maxPOrientationMaxPathLength">maxPOrientationMaxPathLength</a></p>

    <h3>The FGES Algorithm</h3>

    <h4>Description</h4>

    <div id="fges">

        <p>
            FGES is an optimized and parallelized version of an algorithm developed by Meek
            [Meek, 1997] called the Greedy Equivalence Search (GES). The algorithm was further developed
            and studied by Chickering [Chickering, 2002]. GES is a Bayesian algorithm that heuristically
            searches the space of CBNs and returns the model with highest Bayesian score it finds. In
            particular, GES starts its search with the empty graph. It then performs a forward stepping search in
            which edges are added between nodes in order to increase the Bayesian score. This process
            continues until no single edge addition increases the score. Finally, it performs a backward
            stepping search that removes edges until no single edge removal can increase the score. More information is
            available <a
                href="https://www.ccd.pitt.edu//wp-content/uploads/2018/10/FGES1c-user-documentation-5_21_2016-sample-size.pdf">here</a>
            and
            <a href="https://www.ccd.pitt.edu//wp-content/uploads/2018/10/FGES1d-user-documentation-7_20_2016-sample-size.pdf">here</a>.
            The reference is Ramsey et al., 2017.
        </p>

        <p>
            The algorithms requires a decomposable score—that is, a score that for the entire DAG model is a
            sum of logged scores of each variables given its parents in the model. The algorithms can take all
            continuous data (using the SEM BIC score), all discrete data (using the BDeu score) or a mixture
            of continuous and discrete data (using the Conditional Gaussian score); these are all decomposable
            scores.
        </p>

    </div>

    <h4>Input Assumptions</h4>

    <p>Data that’s all continuous, all discrete, or a mixture of continuous and discrete
        variables. Continuous variables will be assumed to be linearly associated; discrete variable will be
        assumed to be associated by multinomial conditional probability tables. Continuous variables for
        the mixed case will be assumed to be jointly Gaussian.</p>

    <h4>Output Format</h4>

    <p>A CPDAG, same as PC.</p>


    <h4>Parameters</h4>

    <p><a href="#samplePrior">samplePrior</a>, <a href="#structurePrior">structurePrior</a>, <a href="#penaltyDiscount">penaltyDiscount</a>,
        <a href="#symmetricFirstStep">symmetricFirstStep</a>, <a href="#faithfulnessAssumed">faithfulnessAssumed</a>, <a
                href="#maxDegree">maxDegree</a>, <a href="#parallalism">parallelism</a>, <a href="#verbose">verbose</a>
        <a href="#meekVerbose">meekVerbose</a></p>


    <h3>The IMaGES Discrete Algorithm (BDeu Score)</h3>

    <h4>Description</h4>

    <div id="imgs_disc">

        <p>Adjusts the discrete BDeu variable score of FGES so allow for multiple datasets as input. The BDeu scores for
            each data set are averaged at each step of the algorithm, producing a model for all data sets that assumes
            they have the same graphical structure across dataset. Note that in order to use this algorithm in a
            nontrivial way, one needs to have loaded or simulated multiple dataset.</p>

    </div>

    <h4>Input Assumptions</h4>

    <p>A set of discrete datasets with the same variables and sample sizes.</p>

    <h4>Output Format</h4>

    <p>A CPDAG, interpreted as a common model for all datasets.</p>

    <h4>Parameters</h4>

    <p>All of the parameters from FGES are available for IMaGES. Additionally:</p>

    <p><a href="#numRuns">numRuns</a>, <a href="#randomSelectionSize">randomSelectionSize</a></p>


    <h3>The IMaGES Continuous Algorithm (SEM BIC Score)</h3>

    <h4>Description</h4>

    <div id="imgs_cont">

        <p>Adjusts the continuous variable score (SEM BIC) of FGES so allow for multiple datasets as input.
            The linear, Gaussian BIC scores for each data set are averaged at each step of the algorithm, producing a
            model for all data sets that
            assumes they have the same graphical structure across dataset.</p>

    </div>

    <h4>Input Assumptions</h4>

    <p>A set of continuous datasets with the same variables and sample sizes.</p>

    <h4>Output Format</h4>

    <p>A CPDAG, interpreted as a common model for all datasets.</p>

    <h4>Parameters</h4>

    <p>All of the parameters from FGES are available for IMaGES. Additionally:</p>

    <p><a href="#numRuns">numRuns</a>, <a href="#randomSelectionSize">randomSelectionSize</a></p>


    <h3>The FCI Algorithm</h3>

    <h4>Description</h4>

    <div id="fci">

        <p>The FCI algorithm is a constraint-based algorithm that takes as input sample data and optional background
            knowledge and in the large sample limit outputs an equivalence class of CBNs that
            (including those with hidden confounders) that entail the set of conditional independence relations judged
            to hold in the population.
            It is limited to several thousand variables, and on realistic sample sizes it is inaccurate in both
            adjacencies and orientations.
            FCI has two phases: an adjacency phase and an orientation phase. The adjacency phase of the algorithm starts
            with a complete undirected graph and then
            performs a sequence of conditional independence tests that lead to the removal of an edge between any two
            adjacent variables that are judged to be independent,
            conditional on some subset of the observed variables; any conditioning set that leads to the removal of an
            adjacency is stored.
            After the adjacency phase, the resulting undirected graph has the correct set of adjacencies, but all of the
            edges are unoriented.
            FCI then enters an orientation phase that uses the stored conditioning sets that led to the removal of
            adjacencies to orient as many of the edges as possible. See [Spirtes, 1993].</p>

    </div>

    <h4>Input Assumptions</h4>

    <p>The data are continuous, discrete, or mixed.</p>

    <h4>Output Format</h4>

    <p>A partial ancestral graph (see Spirtes et al., 2000).</p>

    <h4>Parameters</h4>

    <p>All of the parameters from FCI are below.</p>

    <p><a href="#depth">depth</a>, <a href="#maxPathLength">maxPathLength</a>, <a href="#completeRuleSetUsed">completeRuleSetUsed</a>
    </p>

    <h3>The FCI-Max Algorithm</h3>

    <h4>Description</h4>

    <div id="fcimax">

        <p>The FCI-Max algorithm simply changes the first collider orientation rule in FCI to
            use the PC-Max orientation.</p>

    </div>

    <h4>Input Assumptions</h4>

    <p>The data are continuous, discrete, or mixed.</p>

    <h4>Output Format</h4>

    <p>A partial ancestral graph (see Spirtes et al., 2000).</p>

    <h4>Parameters</h4>

    <p>All of the parameters from FCI are below.</p>

    <p><a href="#depth">depth</a>, <a href="#maxPathLength">maxPathLength</a>, <a href="#completeRuleSetUsed">completeRuleSetUsed</a>
    </p>


    <h3>The RFCI Algorithm</h3>

    <h4>Description</h4>

    <div id="rfci">

        <p>A modification of the FCI algorithm in which some expensive steps are finessed and the output is somewhat
            differently interpreted.
            In most cases this runs faster than FCI (which can be slow in some steps) and is almost as informative. See
            Colombo et al., 2012.</p>

    </div>

    <h4>Input Assumptions</h4>

    <p>Data for which a conditional independence test is available.</p>

    <h4>Output Format</h4>

    <p>A partial ancestral graph (PAG). See Spirtes et al., 2000.</p>

    <h4>Parameters</h4>

    <p>All of the parameters from FCI are available for RFCI. Additionally:</p>

    <p><a href="#depth">depth</a>, <a href="#maxPathLength">maxPathLength</a>, <a href="#completeRuleSetUsed">completeRuleSetUsed</a>
    </p>


    <h3>The RFCI-BSC Algorithm</h3>

    <h4>Description</h4>

    <div id="rfci-bsc">

        <p>RFCI-BSC is a combination of the RFCI [Colombo, 2012] algorithm and the Bayesian Scoring of Constraints (BSC)
            method [Jabbari, 2017] that
            can generate and probabilistically score multiple models, outputting the most probable one.
            This search algorithm is a hybrid method that derives a Bayesian probability that
            the set of independence tests associated with a given causal model are jointly correct.
            Using this constraint-based scoring method, we are able to score multiple causal models, which possibly
            contain latent variables,
            and output the most probable one. See [Jabbari, 2017].</p>

    </div>

    <h4>Input Assumptions</h4>

    <p>The data are discrete only.</p>

    <h4>Output Format</h4>

    <p>A partial ancestral graph (PAG). See Spirtes et al., 2000.</p>

    <h4>Parameters</h4>

    <p>All of the parameters from RFCI are available for RFCI-BSC. Additionally:</p>

    <p><a href="#numRandomizedSearchModels">numRandomizedSearchModels</a>, <a href="#thresholdNoRandomDataSearch">thresholdNoRandomDataSearch</a>,
        <a href="#cutoffDataSearch">cutoffDataSearch</a>, <a href="#thresholdNoRandomConstrainSearch">thresholdNoRandomConstrainSearch</a>,
        <a href="#cutoffConstrainSearch">cutoffConstrainSearch</a>, <a href="#numBscBootstrapSamples">numBscBootstrapSamples</a>,
        <a href="#lowerBound">lowerBound</a>, <a href="#upperBound">upperBound</a>, <a href="#outputRBD">outputRBD</a>
    </p>

    <h3>The GFCI Algorithm</h3>

    <h4>Description</h4>

    <div id="gfci">

        <p>GFCI is a combination of the FGES [CCD-FGES, 2016] algorithm and the FCI algorithm [Spirtes, 1993] that
            improves upon the accuracy and efficiency of FCI. In order to understand the basic methodology of GFCI,
            it is necessary to understand some basic facts about the FGES and FCI algorithms.
            The FGES algorithm is used to improve the accuracy of both the adjacency phase and the orientation phase of
            FCI by
            providing a more accurate initial graph that contains a subset of both the non-adjacencies and orientations
            of the final output of FCI.
            The initial set of nonadjacencies given by FGES is augmented by FCI performing a set of conditional
            independence tests that lead to
            the removal of some further adjacencies whenever a conditioning set is found that makes two adjacent
            variables independent.
            After the adjacency phase of FCI, some of the orientations of FGES are then used to provide an initial
            orientation of
            the undirected graph that is then augmented by the orientation phase of FCI to provide additional
            orientations. A verbose description of GFCI can be found <a href="https://www.ccd.pitt.edu//pdfs/GFCId.pdf">
                here (discrete variables)</a> and <a
                    href="https://www.ccd.pitt.edu//wp-content/uploads/2018/10/GFCIc-overview-11_22_2016.pdf">here
                (continuous variables)</a>.</p>

    </div>

    <h4>Input Assumptions</h4>

    <p>Same as for FCI.</p>

    <h4>Output Format</h4>

    <p>Same as for FCI.</p>

    <h4>Parameters</h4>

    <p>Uses all of the parameters of FCI (see Spirtes et al., 1993) and FGES (see CCD-FGES et al., 2016).</p>


    <h3>The GRaSP-FCI Algorithm</h3>

    <h4>Description</h4>

    <div id="graspfci">

        <p>GRaSP-FCI is wrapper around the GRaSP algorithm that replaces the FGES step in GFCI with
            the more accurate GRaSP algrorithm, which reasons by considering permutations of variables.
            The second collider orienatation step in GFCI is also done using permutation reasoning,
            leaving the discriminating path rule as the only rule that requires a "raw" conditional
            independence judgment. Ultimately this independence judgment can be decided using the
            same scoring apparatus as the other permutation steps, so ultimatly GRaSP-FCI can be
            treated as a scoring algorithm.
    </div>

    <h4>Input Assumptions</h4>

    <p>Same as for FCI.</p>

    <h4>Output Format</h4>

    <p>Same as for FCI.</p>

    <h4>Parameters</h4>

    <p>Uses all of the parameters of FCI (see Spirtes et al., 1993) and GRaSP.</p>

    <h3>The SvarFCI Algorithm</h3>

    <h4>Description</h4>

    <div id="svar-fci">

        <p>The SvarFCI algorithm is a version of FCI for time series data. See the FCI documentation for a description
            of the FCI algorithm,
            which allows for unmeasured (hidden, latent) variables in the data-generating process and produces a PAG
            (partial ancestral graph).
            svarFCI takes as input a “time lag data set,” i.e., a data set which includes time series observations of
            variables X1, X2, X3, ...,
            and their lags X1:1, X2:1, X3:1, ..., X1:2, X2:2,X3:2, ... and so on. X1:n is the nth-lag of the variable
            X1.
            To create a time lag data set from a standard tabular data set (i.e., a matrix of observations of X1, X2,
            X3, ...),
            use the “create time lag data” function in the data manipulation toolbox. The user will be prompted to
            specify the number of lags (n),
            and a new data set will be created with the above naming convention. The new sample size will be the old
            sample size minus n.</p>

    </div>

    <h4>Input Assumptions</h4>

    <p>The (continuous) data has been generated by a time series, and the "Convert to Time Lag" converter
        in the Data box has been used to format the data as a time lag dataset. (Manual formatting of the
        data will not work for this.</p>

    <h4>Output Format</h4>

    <p>A PAG over the input variables with stated number of lags.</p>

    <h4>Parameters</h4>

    <p><a href="#alpha">alpha</a></p>


    <h3>The SvarGFCI Algorithm</h3>

    <h4>Description</h4>

    <div id="svar-gfci">

        <p>SvarGFCI uses a BIC score to search for a skeleton. Thus, the only user-specified parameter is an optional
            “penalty score” to bias the search
            in favor of more sparse models. See the description of the GES algorithm for discussion of the penalty
            score.
            For the traditional definition of the BIC score, set the penalty to 1.0. The orientation rules are the same
            as for FCI.
            As is the case with SvarFCI, SvarFCI will automatically respect the time order of the variables and impose a
            repeating structure.
            Firstly, it puts lagged variables in appropriate tiers so, e.g., X3:2 can cause X3:1 and X3 but X3:1 cannot
            cause X3:2 and X3 cannot cause either X3:1 or X3:2.
            Also, it will assume that the causal structure is the same across time, so that if the edge between X1 and
            X2 is removed because this increases the BIC score,
            then also the edge between X1:1 and X2:1 is removed, and so on for additional lags if they exist.
            When some edge is removed as the result of a score increase, all similar (or “homologous”) edges are also
            removed.
        </p>

    </div>

    <h4>Input Assumptions</h4>

    <p>The (continuous) data has been generated by a time series, and the "Convert to Time Lag" converter
        in the Data box has been used to format the data as a time lag dataset. (Manual formatting of the
        data will not work for this.</p>

    <h4>Output Format</h4>

    <p>A PAG over the input variables with stated number of lags.</p>

    <h4>Parameters</h4>

    <p>Uses all of the parameters of FCI (see Spirtes et al., 1993) and FGES (see CCD-FGES et al., 2016).</p>

    <h4>Input Assumptions</h4>

    <p>The (continuous) data has been generated by a time series.</p>

    <h4>Output Format</h4>

    <p>A PAG over the input variables with stated number of lags.</p>

    <h4>Parameters</h4>

    <p>Uses the parameters of IMaGES.</p>

    <h3>The FGES-MB Algorithm</h3>

    <h4>Description</h4>

    <div id="fges-mb">

        <p>This is a restriction of the FGES algorithm to union of edges over the combined Markov blankets of a set of
            targets, including the targets.
            In the interface, just one target may be specified. See Ramsey et al., 2017 for details. In the general
            case,
            finding the graph over the Markov blanket variables of a target (including the target) is far faster than
            finding the CPDAG for all of the variables.</p>

    </div>

    <h4>Input Assumptions</h4>

    <p>The same as FGES</p>

    <h4>Output Format</h4>

    <p>A graph over a selected group of nodes that includes the target and each node in the Markov blanket of the
        target.
        This will be the same as if FGES were run and the result restricted to just these variables,
        so some edges may be oriented in the returned graph that may not have been oriented in a CPDAG over the
        selected nodes.</p>

    <h4>Parameters</h4>

    <p>Uses the parameters of FGES (see CCD-FGES et al., 2016). </p>

    <p><a href="#targetName">targetName</a></p>

    <h3>The MBFS Algorithm</h3>

    <h4>Description</h4>

    <div id="mbfs">

        <p>Markov blanket fan search. Similar to FGES-MB (see CCD-FGES, 2016) but using PC as the basic search instead
            of FGES.
            The rules of the PC search are restricted to just the variables in the Markov blanket of a target T,
            including T;
            the result is a graph that is a CPDAG over these variables.</p>

    </div>

    <h4>Input Assumptions</h4>

    <p>Same as for PC</p>

    <h4>Output Format</h4>

    <p>A CPDAG over a selected group of nodes that includes the target and each node in the Markov blanket of the
        target.</p>

    <h4>Parameters</h4>

    <p>Uses the parameters of PC.</p>

    <p><a href="#targetName">targetName</a></p>


    <h3>The FAS Algorithm</h3>

    <h4>Description</h4>

    <div id="fas">

        <p>This is just the adjacency search of the PC algorithm, included here for times when just the adjacency search
            is needed,
            as when one is subsequently just going to orient variables pairwise.</p>

    </div>

    <h4>Input Assumptions</h4>

    <p>Same as for PC</p>

    <h4>Output Format</h4>

    <p>An undirected graph over the variables of the input dataset. In particular, parents of a variables are not
        married by FAS,
        so the resulting graph is not a Markov random field. For example, if X->Y<-Z, the output will be X—Y—Z with X—Z.
        The parents of Y will be joined by an undirected edge, morally, only if they are joined by a trek in the true
        graph.</p>

    <h4>Parameters</h4>

    <p><a href="#alpha">alpha</a>, <a href="#depth">depth</a></p>

    <h3>The MGM Algorithm</h3>

    <h4>Description</h4>

    <div id="mgm">

        <p>Need reference. Finds a Markov random field (with parents married) for a dataset in which continuous and
            discrete variables are mixed together.
            For example, if X->Y<-Z, the output will be X—Y—Z with X—Z. The parents of Y will be joined by an undirected
            edge, morally,
            even though this edge does not occur in the true model.</p>

    </div>

    <h4>Input Assumptions</h4>

    <p>Data are mixed.</p>

    <h4>Output Format</h4>

    <p>A Markov random field for the data.</p>

    <h4>Parameters</h4>

    <p><a href="#mgmParam1">mgmParam1</a>, <a href="#mgmParam2">mgmParam2</a>, <a href="#mgmParam3">mgmParam3</a></p>

    <h3>The GRaSP Algorithm</h3>

    <h4>Description</h4>

    <div id="grasp">

        <p>
            GRaSP (Greedy Relations of Sparsest Permutation) is an algorithm that generalizes and extends the GSP
            (Greedy Sparsest Permutation) algorithm. Is generalizes specifically the algorithms TSP (or which GSP is a
            bounded and iterated version) and ESP (Solus et al., 2017) by allowing those algorithms to equivalently be
            run by selecting particular parameterizations of GrASP, where ESP enlarges the search space of GSP. The
            implementation given for ESP renders that algorithm tractable. By choosing other parameterizations of GRaSP,
            it is possible to further enlarge the search space even over and above that of ESP to render the algorithm
            significantly more accurate. In all cases, these algorithms come back quickly enough to analyze accurately
            sparse problems of up to 300 variables and denser problems with up to about 100 variables.
        <p>
            The parameters are as follows:
        <p>
            graspDepth - This controls the overall recursion depth for a depth first search.
        <p>
            graspUncoveredDepth - This controls the depth to which uncovered edges (that is, edges X->Y such that
            parents(X) != parents(Y) \ {X}) are explored.
        <p>
            graspSingularDepth - This controls the depth at which single tucks sets only (essentially changes of
            permutation where one variable is placed before another in the permutation order) are considered.
        <p>
            numRestarts - By default 1; if > 1, additional random restarts are done, and the best of these results is
            returned.
        <p>
            TSP corresponds to uncovered depth 0, singular depth 0. ESP corresponds to uncovered depth > 0, singular
            depth = 0. GRaSP corresponds to uncovered depth > 0, singular depth > 0. In each case, an ordering option is
            available to find best permutations from lower levels before proceeding to higher levels.
        <p>
            The algorithms works by building DAGs given permutations in ways similar to those described in Raskutti and
            Uhler (ref?) and Solus et al. Two ways of building DAGs are considered, one due to Verma and Pearl and
            another novel method, using the Grow-Shrink (GS) method (Margaritis and Thrun, 1999). If the Pearl method is
            selected, an independence test will be used; if the GS method is selected, a score will be used, so both a
            test and a score need to be supplied so that this choice can be made.
        <p>
            We recommend that the user turn on logging to watch the progress of the algorithm; this helps with larger
            searches especially.
        <p>
            Knowledge of forbidden edges may be used with GRaSP; currently knowledge of required edges is not
            implemented.
        <p>
            Dimitris Margaritis and Sebastian Thrun. Bayesian network induction via local neighborhoods. Advances in
            neural information processing systems, 12, 1999.
        <p>
            Raskutti, G., & Uhler, C. (2018). Learning directed acyclic graph models based on sparsest permutations.
            Stat, 7(1), e183.
        <p>
            Solus, L., Wang, Y., Matejovicova, L., & Uhler, C. (2017). Consistency guarantees for permutation-based
            causal inference algorithms. arXiv preprint arXiv:1702.03530. </p>

    </div>

    <h4>Input Assumptions</h4>

    <p>Causal sufficiency</p>

    <h4>Output Format</h4>

    <p>The CPDAG equivalence class of DAGs representing estimated possible causal structures over the set of
        variables.</p>

    <h4>Parameters</h4>

    <p>
        <a href="#graspDepth">graspDepth</a>,
        <a href="#graspNonSingularDepth">graspNonSingularDepth</a>
        <a href="#graspUncoveredDepth">graspUncoveredDepth</a>
        <a href="#graspOrderedAlg">graspOrderedAlg</a>
        <a href="#graspUseVermaPearl">graspUseVermaPearl</a>
        <a href="#verbose">verbose</a>
        <a href="#numStarts">numStarts</a>

    </p>

    // Parameters
    params.add(Params.NUM_STARTS);
    params.add(Params.GRASP_DEPTH);

    <h3>The GLASSO Algorithm</h3>

    <h4>Description</h4>

    <div id="glasso">

        <p>A translation of the Fortran code for GLASSO (Graphical LASSO—see Friedman, Tibshirani anad Hastie, 2007)
            Like MGM, this produces an undirected graph in which parents are always married.</p>

    </div>

    <h4>Input Assumptions</h4>

    <p>The data are continuous.</p>

    <h4>Output Format</h4>

    <p>A Markov random field.</p>

    <h4>Parameters</h4>

    <p><a href="#maxit">maxit</a>, <a href="#ia">ia</a>, <a href="#is">is</a>, <a href="#itr">itr</a>, <a href="#ipen">ipen</a>,
        <a href="#thr">thr</a></p>

    <!-- Disabled on 4/2/2019
<h3>The BPC Algorithm</h3>

<h4>Description</h4>

<div id="bpc">

<p>Searches for causal structure over latent variables, where the true models are Multiple Indicator Models (MIM’s) as described in the Graphs section.
The idea is this. There is a set of latent (unmeasured) variables over which a directed acyclic model has been defined.
Then for each of these latent L there are 3 (preferably 4) or more measures of that variable—that is,
measured variables that are all children of L.
Under these conditions, one may define tetrad constraints (see Spirtes et al., 2000).
There is a theorem to the effect that if certain CPDAGs of these tetrad constraints hold,
there must be a latent common cause of all of them (the Tetrad Representation Theorem, see Silva et al., 2003,
where the BPC (“Build Pure Clusters”) algorithm is defined and discussed.) Moreover, once one has such a “measurement model,”
once can estimate a covariance matrix over the latent variables that are parents of the measures and use some algorithm such as PC or GES to estimate a CPDAG over the latents.
The algorithm to run PC or GES on this covariance matrix is called MimBuild (“MIM” is the the graph, Multiple Indicator Model; “Build” means build).
In this way, one may recover causal structure over the latents. The more measures one has for each latent, the better the result is, generally.
The larger the sample size the better. One important issue is that the algorithm is sensitive to so-called “impurities”—that is,
causal edges among the measured variables, or between measured variables and unintended latent.
The algorithm will in effect remove one measure in each impure pair from consideration.</p>

</div>

<h4>Input Assumptions</h4>

<p>Continuous data, a collection of measurements in the above sense, excluding the latent variables (which are to be learned).</p>

<h4>Output Format</h4>

<p>For BPC, a measurement model, in the above sense. This is represented as a clustering of variables; it may be inferred that
there is a single latent for each output cluster. For MimBuild, a CPDAG over the latent variables, one for each cluster.</p>

<h4>Parameters</h4>

<p><a href="#maxit">alpha</a>, <a href="#useWishart">useWishart</a></p>
-->


    <h3>The FOFC and MIMBUILD Algorithms</h3>

    <h4>Description</h4>

    <div id="fofc">

        <p>Searches for causal structure over latent variables, where the true models are Multiple Indicator Models
            (MIM’s) as described in the Graphs section.
            The idea is this. There is a set of latent (unmeasured) variables over which a directed acyclic model has
            been defined, Then for each of these latent L there are 3 (preferably 4) or more measures of that
            variable—that is,
            measured variables that are all children of L.
            Under these conditions, one may define tetrad constraints (see Spirtes et al., 2000).
            There is a theorem to the effect that if certain CPDAGs of these tetrad constraints hold,
            there must be a latent common cause of all of them (the Tetrad Representation Theorem).
            The FOFC (Find One Factor Clusters) takes advantage of this fact. The basic idea is to build up clusters one
            at a time by adding variables that keep them pure in the sense that all relevant tetrad constraints still
            hold.
            There are different ways of going about this. One could try to build one cluster up as far as possible,
            then remove all of those variables from the set, and try to make a another cluster using the remaining
            variables (SAG, Seed and Grow).
            Or one can try in parallel to grow all possible clusters and then choose among the grown clusters using some
            criterion such as cluster size (GAP, Grow and Pick).
            In general, GAP is more accurate. The result is a clustering of variables.
            Once one has such a “measurement model, one can estimate (using the ESTIMATOR box) a covariance matrix over
            the latent variables that are parents of the
            measures and use some algorithm such as PC or GES to estimate a CPDAG over the latent variables. The
            algorithm to run PC or GES on this covariance matrix is
            called MimBuild (“MIM” is the graph, Multiple Indicator Model; “Build” means build). MimBUILD is an optional
            choice inside FOFC
            In this way, one may recover causal structure over the latents. The more measures one has for each latent
            the better the result is, generally. At least 3 measured
            indicator variables are needed for each latent variable.
            The larger the sample size the better. One important issue is that the algorithm is sensitive to so-called
            “impurities”—that is,causal edges among the measured variables, or between measured variables and multiple
            latent variables.
            The algorithm will in effect remove one measure in each impure pair from consideration.

            Note that for FOFC, a test is done for each final cluster as to whether the variables in teh cluster
            are all mutually dependent. In the interface, in order to see teh results of this test, one needs to
            open the logging window. See the Logging menu.
        </p>

    </div>

    Ω
    <h3>The FTFC Algorithm</h3>

    <h4>Description</h4>

    <div id="ftfc">

        <p>FTFC (Find Two Factor Clusters) is similar to FOFC, but instead of each cluster having one latent that is the
            parent of all of the measure in the cluster,
            it instead has two such latents. So each measure has two latent parents; these are two “factors.” Similarly
            to FOFC, constraints are checked for,
            but in this case, the constraints must be sextad constraints, and more of them must be satisfied for each
            pure cluster (see Kummerfelt et al., 2014).
            Thus, the number of measures in each cluster, once impure edges have been taken into account, must be at
            least six, preferably more.</p>

    </div>

    <h4>Input Assumptions</h4>

    <p>Continuous data over the measures with at least six variable variables in each cluster once variables involve in
        impure edges have been removed.</p>

    <h4>Output Format</h4>

    <p>A clustering of measures. It may be assumed that each cluster has at least two factors and that the clusters are
        pure.</p>

    <h4>Parameters</h4>

    <p><a href="#alpha">alpha</a>, <a href="#useWishart">useWishart</a>, <a href="#useGap">useGap</a></p>

    <h3>The LiNGAM Algorithm</h3>

    <h4>Description</h4>

    <div id="lingam">
        <p>LiNGAM (Shimizu et al., 2006) was one of the first of the algorithms that assumed linearity among the
            variables
            and non-Gaussianity of error term, and still one of the best for smaller models, for the basic algorithm,
            implemented here. The idea is to use the Independent Components Analysis (ICA) algorithm to check all
            permutations of the variables to find one that is a causal order—that is, one in which earlier variables
            can cause later variables but not vice-versa. The method is clever. First, since we assume the model is a
            directed acyclic graph (DAG), there must be some permutation of the variables for which the main diagonal
            of the inverse of the weight matrix contains no zeros. This gives us a permuted estimate of the weight
            matrix.
            Then we look for a permutation of this weight matrix that is lower triangular. There must be one, since the
            model is assumed to be a DAG. But a lower triangular weight matrix just gives a causal order, so we’re done.
        </p>
        <p>
            In the referenced paper, we implement Algorithm A, which is described above. Once one has a causal order the
            only
            thing one needs to do is to eliminate the extra edges. For this, we use the causal order to define knowledge
            of tiers and run FGES.
        </p>

        <p>
            Our implementation of LiNGAM has one parameter, penalty discount, used for the FGES adjacency search. The
            method
            as
            implemented does not scale much beyond 10 variables, because it is checking every permutation of all of the
            variables (twice). The implementation of ICA we use is FastIca (Hyvärinen et al., 2004).
        </p>

        <p>
            Shimizu, S., Hoyer, P. O., Hyvärinen, A., & Kerminen, A. (2006). A linear non-Gaussian acyclic model for
            causal
            discovery. Journal of Machine Learning Research, 7(Oct), 2003-2030.
        </p>

        <p>
            Hyvärinen, A., Karhunen, J., & Oja, E. (2004). Independent component analysis (Vol. 46). John Wiley & Sons.
        </p>
    </div>

    <h3>The FASK Algorithm</h3>

    <h4>Description</h4>

    <div id="fask">
        <p>FASK learns a linear model in which all of the variables are skewed. </p>

        <p>The idea is as follows. First, FAS-stable is run on the data, producing an
            undirected graph. We use the BIC score as a conditional independence test with a specified penalty
            discount c. This yields undirected graph G0 . The reason FAS-stable works for sparse cyclic models
            where the linear coefficients are all less than 1 is that correlations induced by long cyclic
            paths are statistically judged as zero, since they are products of multiple coefficients less than
            1. Then, each of the X − Y adjacencies in G0 is oriented as a 2-cycle X += Y , or X → Y ,
            or X ← Y . Taking up each adjacency in turn, one tests to see whether the adjacency is a
            2-cycle by testing if the difference between corr(X, Y ) and corr(X, Y |X > 0), and corr(X, Y )
            and corr(X, Y |Y > 0), are both significantly not zero. If so, the edges X → Y and X ← Y are added
            to the output graph G1 . If not, the Left-Right orientation is rule is applied: Orient X → Y in
            G1, if (E(X Y |X > 0)/ E(X 2|X > 0)E(Y 2 |X > 0) − E(X Y |Y > 0)/ E(X 2 |Y > 0)E(Y 2|Y > 0)) > 0;
            otherwise orient X ← Y . G1 will be a fully oriented graph. For some models, where the true
            coefficients of a 2-cycle between X and Y are more or less equal in magnitude but opposite in sign,
            FAS-stable may fail to detect an edge between X and Y when in fact a 2-cycle exists. In this case,
            we check explicitly whether corr(X, Y |X > 0) and corr(X, Y |Y > 0) differ by more than a set amount
            of 0.3. If so, the adjacency is added to the graph and oriented using the aforementioned rules.
        </p>

        <p>
            We include pairwise orientation rule RSkew, Skew, and Tanh from Hyvärinen, A., & Smith, S. M.
            (2013). Pairwise likelihood ratios for estimation of non-Gaussian structural equation models. Journal
            of Machine Learning Research, 14(Jan), 111-152, so in some configurations FASK can be made to implement
            an algorithm that has been called in the literature "Pairwise LiNGAM"--this is intentional; we do this
            for ease of comparison. You'll get this configuration if you choose one of these pairwise orientation
            rules, together with the FAS with orientation alpha and two-cycle threshold set to zero and skewness
            threshold set to 1, for instance.
        </p>

        <p>See Sanchez-Romero R, Ramsey JD, Zhang K, Glymour MR, Huang B, Glymour C. Causal discovery of feedback
            networks with functional magnetic resonance imaging. <em>Network Neuroscience</em> 2018.</p>
    </div>

    <h4>Input Assumptions</h4>

    <p>Continuous, linear data in which all of the variables are skewed.</p>

    <h4>Output Format</h4>

    <p>A fully directed, potentially cyclic, causal graph.</p>


    <h3>The MultiFASK Algorithm</h3>

    <h4>Description</h4>

    <div id="multi-fask">
        <p>Multi-FASK is a metascript that learns a model from a list of datasets in a method similar to
            IMaGES (see). For adjacencies, it uses FAS-Stable with the voting-based score from IMaGES used as
            a test (using all of the datasets, standardized), producing a single undirected graph G. It then
            orients each edge X--Y in G for each dataset using the FASK (see) left-right rule and orient X->Y if
            that rule orients X--Y as such in at least half of the datasets. The final graph is returned.
        </p>

        <p>For FASK, See Sanchez-Romero R, Ramsey JD, Zhang K, Glymour MR, Huang B, Glymour C. Causal discovery
            of feedback networks with functional magnetic resonance imaging. Network Neuroscience 2018.</p>
    </div>

    <h4>Input Assumptions</h4>

    <p>Same as FASK.</p>

    <h4>Output Format</h4>

    <p>Same as FASK.</p>

    <h3>Orientation Algorithms (R3, RSkew, Skew)</h3>

    <h4>Description</h4>

    <div id="r3">

        <p>This is an algorithm that orients an edge X--Y for continuous variables based on non-Gaussian information.
            This rule in particular uses an entropy calculation to make the orientation. Note that if the variables X
            and Y are both Gaussian, and the model is linear, it is not possible to orient the edge X--Y pairwise;
            any attempt to do so would result in random orientation. But if X and Y are non-Gaussian, the orientation
            is fairly easy. This rule is similar to Hyvarinen and Smith's (2013) EB rule, but using Anderson
            Darling for the measure of non-Gaussianity, to somewhat better effect. See Ramsey et al. (2012).
        </p>
    </div>


    <div id="skew">

        <p>This is an algorithm that orients an edge X--Y for continuous variables based on non-Gaussian information.
            This rule in particular uses a skewness to make the orientation. Note that if the variables X
            and Y are both Gaussian, and the model is linear, it is not possible to orient the edge X--Y pairwise;
            any attempt to do so would result in random orientation. But if X and Y are non-Gaussian, in particular
            in this case, if X and Y are skewed, the orientation is relatively straightforward. See Hyvarinen
            and Smith (2013) for details.
        </p>

        <p>The Skew rule is differently motivated from the RSkew rule (see), though they both appeal to the skewness
            of the variables.</p>

    </div>

    <div id="r-skew">

        <p>This is an algorithm that orients an edge X--Y for continuous variables based on non-Gaussian information.
            This rule in particular uses a skewness to make the orientation. Note that if the variables X
            and Y are both Gaussian, and the model is linear, it is not possible to orient the edge X--Y pairwise;
            any attempt to do so would result in random orientation. But if X and Y are non-Gaussian, in particular
            in this case, if X and Y are skewed, the orientation is relatively straightforward. See Hyvarinen
            and Smith (2013) for details.
        </p>

        <p>The RSkew rule is differently motivated from the Skew rule (see), though they both appeal to the skewness
            of the variables.</p>

    </div>

    <div id="fask-pw">

        <p>This is an algorithm that orients an edge X--Y for continuous variables based on non-Gaussian information.
            This rule in particular uses the FASK pairwise rule to make the orientation. Note that if the variables X
            and Y are both Gaussian, and the model is linear, it is not possible to orient the edge X--Y pairwise;
            any attempt to do so would result in random orientation. But if X and Y are non-Gaussian, in particular
            in this case, if X and Y are skewed, the orientation is relatively straightforward. See Hyvarinen
            and Smith (2013) for details.
        </p>

        <p>The FASK-PW rule appeals to skewness in a different way than Skew and RSkew.</p>

    </div>


    <h4>Input Assumptions</h4>

    <p>Continuous data in which the variables are non-Gaussian. Non-Gaussianity can be assessed using the
        Anderson-Darling score, which is available in the Data box.</p>

    <h4>Output Format</h4>

    <p>Orients all of the edges in the input graph using the selected score.</p>

    <h4>Parameters</h4>

    <p><a href="#maxit">alpha</a>, <a href="#depth">depth</a></p>


    <h2>Statistical Tests</h2>

    <p>All of the below tests do testwise deletion as a default way of dealing with missing values. For testwise
        deletion, if a test, say, I(X, Y | Z), is done, columns for X, Y, and Z are scanned for missing values. If any
        row occurs in which X, Y, or Z is missing, that row is deleted from the data for those three variables. So if a
        different test, I(R, W | Q, T) is done, different rows may be stricken from the data. That is, the deletion is
        done testwise. For a useful discussion of the testwise deletion condition, see for instance Tu, R., Zhang, C.,
        Ackermann, P., Mohan, K., Kjellström, H., & Zhang, K. (2019, April). Causal discovery in the presence of missing
        data. In The 22nd International Conference on Artificial Intelligence and Statistics (pp. 1762-1770). PMLR. For
        all of these tests, if no data are missing, the behavior will be as if testwise deletion were not being
        done.</p>

    <h3>BDeu Test</h3>

    <div id="bdeu-test">
        <p>
            This is a test based on the BDeu score given in Heckerman, D., Geiger, D., & Chickering, D. M. (1995).
            Learning Bayesian networks: The combination of knowledge and statistical data. <i>Machine learning, 20</i>(3),
            197-243, used as a test. This gives a score for any two variables conditioned on any list of others which is
            more positive for distributions which are more strongly dependent. The test for X _||_ Y | Z compares two
            different models, X conditional on Y, and X conditional on Y and Z; the scores for the two models are
            subtracted, in that order. If the difference is negative, independence is inferred.
        </p>
    </div>

    <h4>Parameters</h4>

    <p><a href="#equivalentSamplelSize">equivalentSamplelSize</a>, <a href="#structurePrior">structurePrior</a></p>

    <h3>Fisher Z Test</h3>

    <div id="fisher-z-test">
        <p>
            Fisher Z judges independence if the conditional correlation is cannot statistically be distinguished from
            zero. Primarily for the linear, Gaussian case.
        </p>
    </div>

    <h4>Parameters</h4>

    <p><a href="#alpha">alpha</a></p>

    <h3>SEM BIC Test</h3>

    <div id="sem-bic-test">
        <p>
            This uses the SEM BIC Score to create a test for the linear, Gaussian case, where we include an additional
            penalty term, which is commonly used. We call this the <i>penalty discount</i>. So our formulas has BIC = 2L
            - ck log N,where L is the likelihood, c the penalty discount (usually greater than or equal to 1), and N the
            sample size. Since the assumption is that the data are distributed as Gaussian, this reduces to BIC = -n log
            sigma - ck ln N, where sigma is the standard deviation of the linear residual obtained by regressing a child
            variable onto all of its parents in the model.
        </p>
    </div>

    <h4>Parameters</h4>

    <p><a href="#penaltyDiscount">penaltyDiscount</a></p>

    <h3>Probabilistic Test</h3>

    <div id="prob-test">
        <p>
            The Probabilistic Test applies a Bayesian method to derive the posterior probability of an independence
            constraint R = (X⊥Y|Z) given a dataset D. This is intended for use with datasets with discrete variables. It
            can be used with constraint-based algorithms (e.g., PC and FCI). Since this test provides a probability for
            each independence constraint, it can be used stochastically by sampling based on the probabilities of the
            queried independence constraints to obtain several output graphs. It can also be used deterministically by
            using a fixed decision threshold on the probabilities of the queried independence constraints to generate a
            single output graph.
        </p>
    </div>

    <h4>Parameters</h4>

    <p><a href="#noRandomlyDeterminedIndependence">noRandomlyDeterminedIndependence</a>
        <a href="#cutoffIndTest">cutoffIndTest</a>
        <a href="#priorEquivalentSampleSize">priorEquivalentSampleSize</a></p>


    <h3>Conditional Correlation Independence (CCI) Test</h3>

    <div id="cci-test">
        <p>CCI ("Conditional Correlation Independence") is a fairly general independence test—not completely general,
            but general for additive noise models—that is, model in which each variable is equal to a (possibly
            nonlinear) function of its parents, plus some additive noise, where the noise may be arbitrarily
            distributed. That is, X = f(parent(X)) + E, where f is any function and E is noise however distributed; the
            only requirement is that thre be the “+” in the formula separating the function from the noise. The noise
            can’t for instance, be multiplicative, e.g., X = f(parent(X)) x E. The goal of the method is to estimate
            whether X is independent of Y given variables Z, for some X, Y, and Z. It works by calculating the residual
            of X given Z and the residual of Y given Z and looking to see whether those two residuals are independent.
            This test may be used with any constraint-based algorithm (PC, FCI, etc.).</p>
    </div>

    <h4>Parameters</h4>

    <p><a href="#alpha">alpha</a>,
        <a href="#numBasisFunctions">numBasisFunctions</a>,
        <a href="#kernelType">kernelType</a>,
        <a href="#kernelMultiplier">kernelMultiplier</a>,
        <a href="#basisType">basisType</a>,
        <a href="#kernelRegressionSampleSize">kernelRegressionSampleSize</a></p>

    <h3>Chi Square Test</h3>

    <div id="chi-square-test">
        <p>
            This is the usual Chi-Square test for discrete variables; consult an introductory statistics book for
            details for the unconditional case, where you're just trying, e.g., to determine if X and Y are independent.
            For the conditional case, the test proceeds as in Fienberg, S. E. (2007). <i>The analysis of
            cross-classified categorical data</i>, Springer Science & Business Media, by identifying and removing from
            consideration zero rows or columns in the conditional tables and judging dependence based on the remaining
            rows and columns.
        </p>
    </div>

    <h4>Parameters</h4>

    <p><a href="#alpha">alpha</a></p>

    <h3>D-Separation Test</h3>

    <div id="d-sep-test">
        <p>
            This is the usual test of d-separation, a property of graphs, not distributions. It's not really a test, but
            it can be used in place of a test of the true graph is known. This is a way to find out, for
            constraint-based algorithms, or even for some score-based algorithms like FGES, what answer the algorithm
            would give if all of the statistical decisions made are correct. Just draw an edge from the true graph to
            the algorithm--the d-separation option will appear, and you can then just run the search as usual.
        </p>
    </div>

    <h3>Discrete BIC Test</h3>

    <div id="disc-bic-test">
        <p>
            This is a BIC score for the discrete case, used as a test. The likelihood is judged by the
            multinomial tables directly, and this is penalized as is usual for a BIC score. The only surprising thing
            perhaps is that we use the formula BIC = 2L - k ln N, where L is the likelihood, k the number of parameters,
            and N the sample size, instead of the usual L + k / 2 ln N. So higher BIC scores will correspond to greater
            dependence. In the case of independence, the BIC score will be negative, since the likelihood will be zero,
            and this will be penalized. The test yields a p-value; we simply use alpha - p as the score, where alpha is
            the cutoff for rejecting the null hypothesis of independence. This is a number that is positive for
            dependent cases and negative for independent cases.
    </div>

    <h4>Parameters</h4>

    <p><a href="#penaltyDiscount">penaltyDiscount</a>, <a href="#structurePrior">structurePrior</a></p>

    <h3>G Square Test</h3>

    <div id="g-square-test">
        <p>
            This is completely parallel to the Chi-Square statistic, using a slightly different method for estimating
            the statistic. The alternative statistic is still distributed as chi-square in the limit. In practice, this
            statistic is more or less indistinguishable in most cases from Chi-Square. For an explanation, see Spirtes,
            P., Glymour, C. N., Scheines, R., Heckerman, D., Meek, C., Cooper, G., & Richardson, T. (2000). <i>Causation,
            prediction, and search</i>. MIT press.
        </p>
    </div>

    <h4>Parameters</h4>

    <p><a href="#alpha">alpha</a></p>

    <h3>Kernel Conditional Independence (KCI) Test</h3>

    <div id="kci-test">
        <p>KCI ("Kernel Conditional Independence") is a general independence test for model in which X = f(parents(X),
            eY); here, eY does not need to be additive; it can stand in any functional relationships to the other
            variables. The variables may even be discrete. The goal of the method is to estimate whether X is
            independent of Y given Z, completely generally. It uses the kernel trick to estimate this. As a result of
            using the kernel trick, the method is complex in the direction of sample size, meaning that it may be very
            slow for large samples. Since it’s slow, individual independence results are always printed to the console
            so the user knows how far a procedure has gotten. This test may be used with any constraint-based algorithm
            (PC, FCI, etc.)</p>
    </div>

    <h4>Parameters</h4>

    <p><a href="#alpha">alpha</a>, <a href="#kciUseAppromation">kciUseAppromation</a>, <a href="#kernelMultiplier">kernelMultiplier</a>,
        <a href="#kciNumBootstraps">kciNumBootstraps</a>, <a href="#thresholdForNumEigenvalues">thresholdForNumEigenvalues</a>,
        <a href="#kciEpsilon">kciEpsilon</a></p>

    <h3>Conditional Gaussian Likelihood Ratio Test</h3>

    <div id="cg-lr-test">
        <p>
            Conditional Gaussian Test is a likelihood ratio test based on the conditional Gaussian likelihood function.
            This is intended for use with datasets where there is a mixture of continuous and discrete variables.
            It is assumed that the continuous variables are Gaussian conditional on each combination of values for the
            discrete variables, though it will work fairly well even if that assumption does not hold strictly. This
            test may be used with any constraint-based algorithm (PC, FCI, etc.). See See Andrews, B., Ramsey, J., &
            Cooper, G. F. (2018). Scoring Bayesian networks of mixed variables. International journal of data science
            and analytics, 6(1), 3-18.
        </p>
    </div>

    <div id="dg-lr-test">
        <p>
            Degenerate Gaussian Likelihood Ratio Test may be used for the case where there is a mixture of discrete and
            Gaussian variables. Calculates a a likelihood ratio based on likelihood that is calculated using a
            conditional Gaussian assumption. See Andrews, B., Ramsey, J., & Cooper, G. F. (2019). Learning
            high-dimensional directed acyclic graphs with mixed data-types. Proceedings of machine learning research,
            104, 4.
        </p>
    </div>

    <h4>Parameters</h4>

    <p><a href="#structurePrior">structurePrior</a></p>

    <h4>Parameters</h4>

    <p><a href="#alpha">alpha</a>, <a href="#discretize">discretize</a></p>

    <h3>Resampling</h3>

    <p>Most TETRAD searches can be performed with resampling. This option is available on the Set Parameters screen.
        When it is selected, the search will be performed multiple times on randomly selected subsets of the data, and
        the final output graph will be the result of a voting procedure among all of the graphs. These subsets may be
        selected with replacement (bootstrapping) or without. There are also options for the user to set the size of the
        subset, and the number of resampling runs. The default number of resampling runs is zero, in which case no
        resampling will be performed.</p>

    <p>For each potential edge in the final output graph, the individual sampled graphs may contain a directed edge in
        one direction, the other direction, a bidirected edge, an uncertain edge, or no edge at all. The voting
        procedure reconciles all of these possible answers into a single final graph, and the "ensemble method," which
        can be set by the user in the parameter settings screen, determines how it will do that.</p>

    <p>The three available ensemble methods are Preserved, Highest, and Majority. Preserved tends to return the densest
        graphs, then Highest, and finally Majority returns the sparsest. The Preserved ensemble method ensures that an
        edge that has been found by some portion of the individual sample graphs is preserved in the final graph, even
        if the majority of sample graphs returned [no edge] as their answer for that edge. So the voting procedure for
        Preserved is to return the edge orientation that the highest percentage of sample graphs returned, other than
        [no edge]. The Highest ensemble method, on the other hand, simply returns the edge orientation which the highest
        proportion of sample graphs returned, even if that means returning [no edge]. And the Majority method requires
        that at least 50 percent of the sample graphs agree on an edge orientation in order to return any edge at all.
        If the highest proportion of sample graphs agree on, for instance, a bidirected edge, but only 40 percent of
        them do so, then the Majority ensemble method will return [no edge] for that edge.</p>


    <h2>Scoring Functions</h2>

    <p>Like the tests, above, all of the below tests do testwise deletion as a default way of dealing with missing
        values. For testwise deletion, if a score, say, score(X | Y, Z), is done, columns for X, Y, and Z are scanned
        for missing values. If any row occurs in which X, Y, or Z is missing, that row is deleted from the data for
        those three variables. So if a different test, score(R | W, Q, T) is done, different rows may be stricken from
        the data. That is, the deletion is done testwise. For a useful discussion of the testwise deletion condition,
        see for instance Tu, R., Zhang, C., Ackermann, P., Mohan, K., Kjellström, H., & Zhang, K. (2019, April). Causal
        discovery in the presence of missing data. In The 22nd International Conference on Artificial Intelligence and
        Statistics (pp. 1762-1770). PMLR. For all of these tests, if no data are missing, the behavior will be as if
        testwise deletion were not being done.</p>

    <h3>BDeu Score</h3>

    <div id="bdeu-score">
        <p>
            This is the BDeu score given in Heckerman, D., Geiger, D., & Chickering, D. M. (1995). Learning Bayesian
            networks: The combination of knowledge and statistical data. <i>Machine learning, 20</i>(3), 197-243. This
            gives a score for any two variables conditioned on any list of others which is more positive for
            distributions which are more strongly dependent.
        </p>
    </div>

    <h4>Parameters</h4>

    <p><a href="#equivalentSampleSize">equivalentSampleSize</a>, <a href="#equivalentSampleSize">samplePrior</a></p>

    <h3>Conditional Gaussian BIC Score</h3>

    <div id="cg-bic-score">
        <p>
            Conditional Gaussian BIC Score may be used for the case where there is a mixture of discrete and Gaussian
            variables. Calculates a BIC score based on likelihood that is calculated using a conditional Gaussian
            assumption. See Andrews, B., Ramsey, J., & Cooper, G. F. (2018). Scoring Bayesian networks of mixed
            variables. International journal of data science and analytics, 6(1), 3-18.
        </p>
    </div>

    <h4>Parameters</h4>

    <p><a href="#structurePrior">structurePrior</a>, <a href="#discretize">discretize</a></p>

    <div id="dg-bic-score">
        <p>
            Degenerate Gaussian BIC Score may be used for the case where there is a mixture of discrete and Gaussian
            variables. Calculates a BIC score based on likelihood that is calculated using a conditional Gaussian
            assumption. See Andrews, B., Ramsey, J., & Cooper, G. F. (2019). Learning high-dimensional directed acyclic
            graphs with mixed data-types. Proceedings of machine learning research, 104, 4.
        </p>
    </div>

    <h4>Parameters</h4>

    <p><a href="#structurePrior">structurePrior</a></p>

    <!--    <h3>Conditional Correlation Independence (CCI) Score</h3>-->

    <!--    <div id="cci-score">-->
    <!--        <p>Conditional Correlation Score returns 1 - p-value for the Conditional correlation test. May be used as a-->
    <!--            score for the nonlinear case, assuming additivity.</p>-->
    <!--    </div>-->

    <!--    <h4>Parameters</h4>-->

    <!--    <p><a href="#cciScoreAlpha">cciScoreAlpha</a>, <a href="#numBasisFunctions">numBasisFunctions</a>, <a-->
    <!--            href="#kernelType">kernelType</a>, <a href="#kernelMultiplier">kernelMultiplier</a>, <a href="#basisType">basisType</a>,-->
    <!--        <a href="#fastFDR">fastFDR</a>, <a href="#kernelRegressionSampleSize">kernelRegressionSampleSize</a>, <a-->
    <!--                href="#numDependenceSpotChecks">numDependenceSpotChecks</a></p>-->

    <h3>D-separation Score</h3>

    <div id="d-sep-score">
        <p>
            This uses d-separation to make something that acts as a score if you know the true graph. A score in Tetrad,
            for FGES, say, is a function that for X and Y conditional on Z, returns a negative number if X _||_ Y | Z
            and a positive number otherwise. So to get this behavior in no u certain terms, we simply return -1 for
            independent cases and +1 for dependent cases. Works like a charm. This can be used for FGES to check what
            the ideal behavior of the algorithm should be. Simply draw an edge from the true graph to the search box,
            select FGES, and search as usual.
        </p>
    </div>

    <h3>Discrete BIC Score</h3>

    <div id="disc-bic-score">
        <p>
            This is a BIC score for the discrete case. The likelihood is judged by the multinomial tables
            directly, and this is penalized as is usual for a BIC score. The only surprising thing perhaps is that we
            use the formula BIC = 2L - k ln N, where L is the likelihood, k the number of parameters, and N the sample
            size, instead of the usual L + k / 2 ln N. So higher BIC scores will correspond to greater dependence. In
            the case of independence, the BIC score will be negative, since the likelihood will be zero, and this will
            be penalized.
        </p>
    </div>

    <h3>SEM BIC Score</h3>

    <div id="sem-bic-score">
        <p>
            This is specifically a BIC score for the linear, Gaussian case, where we include an additional penalty term,
            which is commonly used. We call this the <i>penalty discount</i>. So our formulas has BIC = 2L - ck log N,
            where L is the likelihood, c the penalty discount (usually greater than or equal to 1), and N the sample
            size. Since the assumption is that the data are distributed as Gaussian, this reduces to BIC = -n log sigma
            - ck ln N, where sigma is the standard deviation of the linear residual obtained by regressing a child
            variable onto all of its parents in the model.
        </p>
    </div>

    <h4>Parameters</h4>

    <p><a href="#penaltyDiscount">penaltyDiscount</a></p>

    <h3>EBIC Score</h3>

    <div id="ebic-score">
        <p>
            This is the Extended BIC (EBIC) score of Chen and Chen (Chen, J., & Chen, Z. (2008). Extended Bayesian
            information criteria for model selection with large model spaces. Biometrika, 95(3), 759-771.). This score
            is adapted to score-based search in high dimensions. There is one parameter, gamma, which takes a value
            between 0 and 1; if it's 0, the score is standard BIC. A value of 0.5 or 1 is recommended depending on how
            many variables there are per sample.
        </p>
    </div>

    <h4>Parameters</h4>

    <p><a href="#ebicGamma">ebicGamma</a></p>

    <div id="parameters">
        <h2>Search Parameters</h2>

        <p>Note: You must specify the "Value Type" of each parameter, and the value type must be one of the following:
            Integer, Double, String, Boolean.</p>
        <!-- Insert the parameter descriptions here, must follow the same structure and naming conventions -->


        <h3 class="parameter_description" id="addOriginalDataset">addOriginalDataset</h3>
        <ul class="parameter_description_list">
            <li>Short Description: <span id="addOriginalDataset_short_desc">Yes, if adding an original dataset as another bootstrapping</span>
            </li>
            <li>Long Description: <span id="addOriginalDataset_long_desc">
                Select “Yes” here to include an extra run using the original dataset for improved accuracy.</span>
            </li>
            <li>Default Value: <span id="addOriginalDataset_default_value">true</span></li>
            <li>Lower Bound: <span id="addOriginalDataset_lower_bound"></span></li>
            <li>Upper Bound: <span id="addOriginalDataset_upper_bound"></span></li>
            <li>Value Type: <span id="addOriginalDataset_value_type">Boolean</span></li>
        </ul>

        <h3 class="parameter_description" id="alpha">alpha</h3>
        <ul class="parameter_description_list">
            <li>Short Description: <span id="alpha_short_desc">Cutoff for p values (alpha) (min = 0.0)</span></li>
            <li>Long Description: <span id="alpha_long_desc">
                The cutoff, beyond which test results are judged as dependent, for a statistical test of independence.
                Detaulf 0.05. Higher alpha yields a sparser graph.</span>
            </li>
            <li>Default Value: <span id="alpha_default_value">0.01</span></li>
            <li>Lower Bound: <span id="alpha_lower_bound">0.0</span></li>
            <li>Upper Bound: <span id="alpha_upper_bound">1.0</span></li>
            <li>Value Type: <span id="alpha_value_type">Double</span></li>
        </ul>

        <h3 class="parameter_description" id="applyR1">applyR1</h3>
        <ul class="parameter_description_list">
            <li>Short Description: <span id="applyR1_short_desc">Yes if the orient away from arrow rule should be applied</span>
            </li>
            <li>Long Description: <span id="applyR1_long_desc">
                Set this parameter to “No” if a
                chain of directed edges pointing in the same direction when only the first few such orientations are
                justified based on the data.</span>
            </li>
            <li>Default Value: <span id="applyR1_default_value">true</span></li>
            <li>Lower Bound: <span id="applyR1_lower_bound"></span></li>
            <li>Upper Bound: <span id="applyR1_upper_bound"></span></li>
            <li>Value Type: <span id="applyR1_value_type">Boolean</span></li>
        </ul>

        <h3 class="parameter_description" id="avgDegree">avgDegree</h3>
        <ul class="parameter_description_list">
            <li>Short Description: <span id="avgDegree_short_desc">Average degree of graph (min = 1)</span></li>
            <li>Long Description: <span id="avgDegree_long_desc">
                The average degree of a graph is equal to 2E / V, where E is the number of edges in the graph and
                V the number of variables (vertices) in the graph, since each edge has two endpoints.</span>
            </li>
            <li>Default Value: <span id="avgDegree_default_value">2</span></li>
            <li>Lower Bound: <span id="avgDegree_lower_bound">1</span></li>
            <li>Upper Bound: <span id="avgDegree_upper_bound">2147483647</span></li>
            <li>Value Type: <span id="avgDegree_value_type">Double</span></li>
        </ul>

        <h3 class="parameter_description" id="basisType">basisType</h3>
        <ul class="parameter_description_list">
            <li>Short Description: <span id="basisType_short_desc">Basis type (1 = Polynomial, 2 = Cosine)</span></li>
            <li>Long Description: <span id="basisType_long_desc">
                For CCI, this determines which basis type will be used (1 = Polynomial, 2 = Cosine)</span>
            </li>
            <li>Default Value: <span id="basisType_default_value">2</span></li>
            <li>Lower Bound: <span id="basisType_lower_bound">1</span></li>
            <li>Upper Bound: <span id="basisType_upper_bound">2</span></li>
            <li>Value Type: <span id="basisType_value_type">Integer</span></li>
        </ul>

        <h3 class="parameter_description" id="cciScoreAlpha">cciScoreAlpha</h3>
        <ul class="parameter_description_list">
            <li>Short Description: <span id="cciScoreAlpha_short_desc">Cutoff for p values (alpha) (min = 0.0)</span>
            </li>
            <li>Long Description: <span id="cciScoreAlpha_long_desc">Alpha level (0 to 1)</span></li>
            <li>Default Value: <span id="cciScoreAlpha_default_value">0.01</span></li>
            <li>Lower Bound: <span id="cciScoreAlpha_lower_bound">0.0</span></li>
            <li>Upper Bound: <span id="cciScoreAlpha_upper_bound">1.0</span></li>
            <li>Value Type: <span id="cciScoreAlpha_value_type">Double</span></li>
        </ul>

        <h3 class="parameter_description" id="cgExact">cgExact</h3>
        <ul class="parameter_description_list">
            <li>Short Description: <span id="cgExact_short_desc">Yes if the exact algorithm should be used for continuous parents and discrete children</span>
            </li>
            <li>Long Description: <span id="cgExact_long_desc">
                For the conditional Gaussian likelihood, if the exact algorithm is desired for discrete children
                and continuous parents, set this parameter to “Yes”.</span>
            </li>
            <li>Default Value: <span id="cgExact_default_value">false</span></li>
            <li>Lower Bound: <span id="cgExact_lower_bound"></span></li>
            <li>Upper Bound: <span id="cgExact_upper_bound"></span></li>
            <li>Value Type: <span id="cgExact_value_type">Boolean</span></li>
        </ul>

        <h3 class="parameter_description" id="coefHigh">coefHigh</h3>
        <ul class="parameter_description_list">
            <li>Short Description: <span id="coefHigh_short_desc">High end of coefficient range (min = 0.0)</span></li>
            <li>Long Description: <span id="coefHigh_long_desc">
                Value m2 for coefficients drawn from U(-m2, -m1) U U(m1, m2).</span>
            </li>
            <li>Default Value: <span id="coefHigh_default_value">1.0</span></li>
            <li>Lower Bound: <span id="coefHigh_lower_bound">0.0</span></li>
            <li>Upper Bound: <span id="coefHigh_upper_bound">1.7976931348623157E308</span></li>
            <li>Value Type: <span id="coefHigh_value_type">Double</span></li>
        </ul>

        <h3 class="parameter_description" id="coefLow">coefLow</h3>
        <ul class="parameter_description_list">
            <li>Short Description: <span id="coefLow_short_desc">Low end of coefficient range (min = 0.0)</span></li>
            <li>Long Description: <span id="coefLow_long_desc">
                The parameter m1 for coefficents drawn from U(-m2, -m1) U U(m1, m2).</span>
            </li>
            <li>Default Value: <span id="coefLow_default_value">0.0</span></li>
            <li>Lower Bound: <span id="coefLow_lower_bound">0.0</span></li>
            <li>Upper Bound: <span id="coefLow_upper_bound">1.7976931348623157E308</span></li>
            <li>Value Type: <span id="coefLow_value_type">Double</span></li>
        </ul>

        <h3 class="parameter_description" id="coefSymmetric">coefSymmetric</h3>
        <ul class="parameter_description_list">
            <li>Short Description: <span id="coefSymmetric_short_desc">Yes if negative coefficient values should be considered</span>
            </li>
            <li>Long Description: <span id="coefSymmetric_long_desc">
                Yes if coefficients should be drawn from +/-(a, b); No if from +(a, b).</span>
            </li>
            <li>Default Value: <span id="coefSymmetric_default_value">true</span></li>
            <li>Lower Bound: <span id="coefSymmetric_lower_bound"></span></li>
            <li>Upper Bound: <span id="coefSymmetric_upper_bound"></span></li>
            <li>Value Type: <span id="coefSymmetric_value_type">Boolean</span></li>
        </ul>

        <h3 class="parameter_description" id="colliderDiscoveryRule">colliderDiscoveryRule</h3>
        <ul class="parameter_description_list">
            <li>Short Description: <span id="colliderDiscoveryRule_short_desc">Collider discovery: 1 = Lookup from adjacency sepsets, 2 = Conservative (CPC), 3 = Max-P</span>
            </li>
            <li>Long Description: <span id="colliderDiscoveryRule_long_desc">
                One may look them up from sepsets, as in the original PC, or estimate them conservatively, as
                from the Conservative PC algorithm, or by choosing the sepsets with the maximum p-value, as in PC-Max.
            </li>
            <li>Default Value: <span id="colliderDiscoveryRule_default_value">1</span></li>
            <li>Lower Bound: <span id="colliderDiscoveryRule_lower_bound">1</span></li>
            <li>Upper Bound: <span id="colliderDiscoveryRule_upper_bound">3</span></li>
            <li>Value Type: <span id="colliderDiscoveryRule_value_type">Integer</span></li>
        </ul>

        <h3 class="parameter_description" id="completeRuleSetUsed">completeRuleSetUsed</h3>
        <ul class="parameter_description_list">
            <li>Short Description: <span id="completeRuleSetUsed_short_desc">Yes if the complete FCI rule set should be used</span>
            </li>
            <li>Long Description: <span id="completeRuleSetUsed_long_desc">
                Yes if the (simpler) final orientation rules set due to P. Spirtes,
                guaranteeing arrow completeness, should be used; no if the (fuller) set
                due to J. Zhang, should be used guaranteeing additional tail completeness.
            </span>
            </li>
            <li>Default Value: <span id="completeRuleSetUsed_default_value">false</span></li>
            <li>Lower Bound: <span id="completeRuleSetUsed_lower_bound"></span></li>
            <li>Upper Bound: <span id="completeRuleSetUsed_upper_bound"></span></li>
            <li>Value Type: <span id="completeRuleSetUsed_value_type">Boolean</span></li>
        </ul>

        <h3 class="parameter_description" id="concurrentFAS">concurrentFAS</h3>
        <ul class="parameter_description_list">
            <li>Short Description: <span id="concurrentFAS_short_desc">Yes if a concurrent FAS should be done</span>
            </li>
            <li>Long Description: <span id="concurrentFAS_long_desc">
                Yes if the version of the PC adjacency search that uses concurrent processing should be used, no if not.</span>
            </li>
            <li>Default Value: <span id="concurrentFAS_default_value">false</span></li>
            <li>Lower Bound: <span id="concurrentFAS_lower_bound"></span></li>
            <li>Upper Bound: <span id="concurrentFAS_upper_bound"></span></li>
            <li>Value Type: <span id="concurrentFAS_value_type">Boolean</span></li>
        </ul>

        <h3 class="parameter_description" id="conflictRule">conflictRule</h3>
        <ul class="parameter_description_list">
            <li>Short Description: <span id="conflictRule_short_desc">Collider conflicts: 1 = Overwrite, 2 = Orient bidirected, 3 = Prioritize existing colliders</span>
            </li>
            <li>Long Description: <span id="conflictRule_long_desc">
                1 if the “overwrite” rule as introduced in the PCALG R package, 2 if all
                collider conflicts using bidirected edges, or 3 if existing colliders should be prioritized,
                ignoring subsequent conflicting information.</span>
            </li>
            <li>Default Value: <span id="conflictRule_default_value">3</span></li>
            <li>Lower Bound: <span id="conflictRule_lower_bound">1</span></li>
            <li>Upper Bound: <span id="conflictRule_upper_bound">3</span></li>
            <li>Value Type: <span id="conflictRule_value_type">Integer</span></li>
        </ul>

        <h3 class="parameter_description" id="connected">connected</h3>
        <ul class="parameter_description_list">
            <li>Short Description: <span id="connected_short_desc">Yes if graph should be connected</span></li>
            <li>Long Description: <span id="connected_long_desc">
                Yes if a random graph should be generated in which paths exists from every node to every other,
                no if not.</span>
            </li>
            <li>Default Value: <span id="connected_default_value">false</span></li>
            <li>Lower Bound: <span id="connected_lower_bound"></span></li>
            <li>Upper Bound: <span id="connected_upper_bound"></span></li>
            <li>Value Type: <span id="connected_value_type">Boolean</span></li>
        </ul>

        <h3 class="parameter_description" id="cstarQ">cstarQ</h3>
        <ul class="parameter_description_list">
            <li>Short Description: <span id="cstarQ_short_desc">Examine this q</span>
            </li>
            <li>Long Description: <span id="cstarQ_long_desc"></span>
            </li>
            <li>Default Value: <span id="cstarQ_default_value">1</span></li>
            <li>Lower Bound: <span id="cstarQ_lower_bound">1</span></li>
            <li>Upper Bound: <span id="cstarQ_upper_bound">500000</span></li>
            <li>Value Type: <span id="cstarQ_value_type">Integer</span></li>
        </ul>

        <h3 class="parameter_description" id="targetNames">targetNames</h3>
        <ul class="targetNames_list">
            <li>Short Description: <span id="targetNames_short_desc">Target names (comma separated)</span></li>
            <li>Long Description: <span id="targetNames_long_desc">Target names (comma separated).</span>
            </li>
            <li>Default Value: <span id="targetNames_default_value"></span></li>
            <li>Lower Bound: <span id="targetNames_lower_bound"></span></li>
            <li>Upper Bound: <span id="targetNames_upper_bound"></span></li>
            <li>Value Type: <span id="targetNames_value_type">String</span></li>
        </ul>

        <h3 class="parameter_description" id="selectionAlpha">selectionAlpha</h3>
        <ul class="selectionAlpha_list">
            <li>Short Description: <span id="selectionAlpha_short_desc">Selection alpha for CStaR</span>
            </li>
            <li>Long Description: <span id="selectionAlpha_long_desc"></span>
            </li>
            <li>Default Value: <span id="selectionAlpha_default_value">0.0</span></li>
            <li>Lower Bound: <span id="selectionAlpha_lower_bound">0.0</span></li>
            <li>Upper Bound: <span id="selectionAlpha_upper_bound">1.0</span></li>
            <li>Value Type: <span id="selectionAlpha_value_type">Double</span></li>
        </ul>

        <h3 class="parameter_description" id="numSubsamples">numSubsamples</h3>
        <ul class="numSubsamples_list">
            <li>Short Description: <span id="numSubsamples_short_desc">Number of sumbsamples.</span>
            </li>
            <li>Long Description: <span id="numSubsamples_long_desc"></span>
            </li>
            <li>Default Value: <span id="numSubsamples_default_value">50</span></li>
            <li>Lower Bound: <span id="numSubsamples_lower_bound">1</span></li>
            <li>Upper Bound: <span id="numSubsamples_upper_bound">500000</span></li>
            <li>Value Type: <span id="numSubsamples_value_type">Integer</span></li>
        </ul>

        <h3 class="parameter_description" id="covHigh">covHigh</h3>
        <ul class="parameter_description_list">
            <li>Short Description: <span id="covHigh_short_desc">High end of covariance range (min = 0.0)</span></li>
            <li>Long Description: <span id="covHigh_long_desc">
                The parameter c2 for range +/-U(c1, c2) for covariance values, c1 >= 0.0</span>
            </li>
            <li>Default Value: <span id="covHigh_default_value">0.0</span></li>
            <li>Lower Bound: <span id="covHigh_lower_bound">0.0</span></li>
            <li>Upper Bound: <span id="covHigh_upper_bound">1.7976931348623157E308</span></li>
            <li>Value Type: <span id="covHigh_value_type">Double</span></li>
        </ul>

        <h3 class="parameter_description" id="covLow">covLow</h3>
        <ul class="parameter_description_list">
            <li>Short Description: <span id="covLow_short_desc">Low end of covariance range (min = 0.0)</span></li>
            <li>Long Description: <span id="covLow_long_desc">
                The parameter c1 for range +/-U(c1, c2) for covariance values, c2 >= c1</span>
            </li>
            <li>Default Value: <span id="covLow_default_value">0.0</span></li>
            <li>Lower Bound: <span id="covLow_lower_bound">0.0</span></li>
            <li>Upper Bound: <span id="covLow_upper_bound">1.7976931348623157E308</span></li>
            <li>Value Type: <span id="covLow_value_type">Double</span></li>
        </ul>

        <h3 class="parameter_description" id="covSymmetric">covSymmetric</h3>
        <ul class="parameter_description_list">
            <li>Short Description: <span id="covSymmetric_short_desc">Yes if negative covariance values should be considered</span>
            </li>
            <li>Long Description: <span id="covSymmetric_long_desc">
                Usually covariance values are chosen from +/-U(a, b) for some a, b, no if from +U(a, b).
            </span></li>
            <li>Default Value: <span id="covSymmetric_default_value">true</span></li>
            <li>Lower Bound: <span id="covSymmetric_lower_bound"></span></li>
            <li>Upper Bound: <span id="covSymmetric_upper_bound"></span></li>
            <li>Value Type: <span id="covSymmetric_value_type">Boolean</span></li>
        </ul>

        <h3 class="parameter_description" id="cutoffConstrainSearch">cutoffConstrainSearch</h3>
        <ul class="parameter_description_list">
            <li>Short Description: <span
                    id="cutoffConstrainSearch_short_desc">Constraint-independence cutoff threshold</span></li>
            <li>Long Description: <span id="cutoffConstrainSearch_long_desc">null</span></li>
            <li>Default Value: <span id="cutoffConstrainSearch_default_value">0.5</span></li>
            <li>Lower Bound: <span id="cutoffConstrainSearch_lower_bound">0.0</span></li>
            <li>Upper Bound: <span id="cutoffConstrainSearch_upper_bound">1.0</span></li>
            <li>Value Type: <span id="cutoffConstrainSearch_value_type">Double</span></li>
        </ul>

        <h3 class="parameter_description" id="cutoffDataSearch">cutoffDataSearch</h3>
        <ul class="parameter_description_list">
            <li>Short Description: <span id="cutoffDataSearch_short_desc">Independence cutoff threshold</span></li>
            <li>Long Description: <span id="cutoffDataSearch_long_desc">null</span></li>
            <li>Default Value: <span id="cutoffDataSearch_default_value">0.5</span></li>
            <li>Lower Bound: <span id="cutoffDataSearch_lower_bound">0.0</span></li>
            <li>Upper Bound: <span id="cutoffDataSearch_upper_bound">1.0</span></li>
            <li>Value Type: <span id="cutoffDataSearch_value_type">Double</span></li>
        </ul>

        <h3 class="parameter_description" id="cutoffIndTest">cutoffIndTest</h3>
        <ul class="parameter_description_list">
            <li>Short Description: <span id="cutoffIndTest_short_desc">Independence cutoff threshold</span></li>
            <li>Long Description: <span id="cutoffIndTest_long_desc">null</span></li>
            <li>Default Value: <span id="cutoffIndTest_default_value">0.5</span></li>
            <li>Lower Bound: <span id="cutoffIndTest_lower_bound">0.0</span></li>
            <li>Upper Bound: <span id="cutoffIndTest_upper_bound">1.0</span></li>
            <li>Value Type: <span id="cutoffIndTest_value_type">Double</span></li>
        </ul>

        <h3 class="parameter_description" id="dataType">dataType</h3>
        <ul class="parameter_description_list">
            <li>Short Description: <span id="dataType_short_desc">"continuous" or "discrete"</span></li>
            <li>Long Description: <span id="dataType_long_desc">
                For a mixed data type simulation, if this is set to “continuous” or “discrete”, all variables are
                taken to be of that sort. This is used as a double-check to make sure the percent discrete is set
                appropriately.</span>
            </li>
            <li>Default Value: <span id="dataType_default_value">categorical</span></li>
            <li>Lower Bound: <span id="dataType_lower_bound"></span></li>
            <li>Upper Bound: <span id="dataType_upper_bound"></span></li>
            <li>Value Type: <span id="dataType_value_type">String</span></li>
        </ul>

        <h3 class="parameter_description" id="depth">depth</h3>
        <ul class="parameter_description_list">
            <li>Short Description: <span id="depth_short_desc">Maximum size of conditioning set (unlimited = -1)</span>
            </li>
            <li>Long Description: <span id="depth_long_desc">
                The depth of search for algorithms like the PC adjacency search, which is the maximum size of any conditioning set
                considered. In order to express that no limit should be imposed, use the value -1.</span>
            </li>
            <li>Default Value: <span id="depth_default_value">-1</span></li>
            <li>Lower Bound: <span id="depth_lower_bound">-1</span></li>
            <li>Upper Bound: <span id="depth_upper_bound">2147483647</span></li>
            <li>Value Type: <span id="depth_value_type">Integer</span></li>
        </ul>

        <h3 class="parameter_description" id="determinismThreshold">determinismThreshold</h3>
        <ul class="parameter_description_list">
            <li>Short Description: <span id="determinismThreshold_short_desc">
                Threshold for judging a regression of a variable onto its parents to be deternimistic (min = 0.0)</span>
            </li>
            <li>Long Description: <span id="determinismThreshold_long_desc">
                When regressing a child variable onto a set of parent variables, one way to test for determinism is to
                test how close to singular the data is; this gives a threshold for this. The default value is 0.1.</span>
            </li>
            <li>Default Value: <span id="determinismThreshold_default_value">0.1</span></li>
            <li>Lower Bound: <span id="determinismThreshold_lower_bound">0.0</span></li>
            <li>Upper Bound: <span id="determinismThreshold_upper_bound">Infinity</span></li>
            <li>Value Type: <span id="determinismThreshold_value_type">Double</span></li>
        </ul>

        <h3 class="parameter_description" id="differentGraphs">differentGraphs</h3>
        <ul class="parameter_description_list">
            <li>Short Description: <span id="differentGraphs_short_desc">Yes if a different graph should be used for each run</span>
            </li>
            <li>Long Description: <span id="differentGraphs_long_desc">
                If ‘Yes’ a new random graph is chosen for each run; if ‘No’, the same graph is always used.</span>
            </li>
            <li>Default Value: <span id="differentGraphs_default_value">false</span></li>
            <li>Lower Bound: <span id="differentGraphs_lower_bound"></span></li>
            <li>Upper Bound: <span id="differentGraphs_upper_bound"></span></li>
            <li>Value Type: <span id="differentGraphs_value_type">Boolean</span></li>
        </ul>

        <h3 class="parameter_description" id="discretize">discretize</h3>
        <ul class="parameter_description_list">
            <li>Short Description: <span id="discretize_short_desc">Yes if continuous variables should be discretized when child is discrete</span>
            </li>
            <li>Long Description: <span id="discretize_long_desc">
                Yes if for the conditional Gaussian likelihood, when scoring X->D where X is continuous and D discrete,
                one shoudl to simply discretize X for just those cases. If no, the integration will be exact.</span>
            </li>
            <li>Default Value: <span id="discretize_default_value">true</span></li>
            <li>Lower Bound: <span id="discretize_lower_bound"></span></li>
            <li>Upper Bound: <span id="discretize_upper_bound"></span></li>
            <li>Value Type: <span id="discretize_value_type">Boolean</span></li>
        </ul>

        <h3 class="parameter_description" id="calculateEuclidean">calculateEuclidean</h3>
        <ul class="parameter_description_list">
            <li>Short Description: <span id="calculateEuclidean_short_desc">Yes if the Euclidean norm squared should be calculated (slow), No if not</span>
            </li>
            <li>Long Description: <span id="calculateEuclidean_long_desc">
                The generalized information criterion is defined with an information term that
                take a Euclidean norm squares; the can be calculated directly.
            </span>
            </li>
            <li>Default Value: <span id="calculateEuclidean_default_value">false</span></li>
            <li>Lower Bound: <span id="calculateEuclidean_lower_bound"></span></li>
            <li>Upper Bound: <span id="calculateEuclidean_upper_bound"></span></li>
            <li>Value Type: <span id="calculateEuclidean_value_type">Boolean</span></li>
        </ul>

        <h3 class="parameter_description" id="takeLogs">takeLogs</h3>
        <ul class="parameter_description_list">
            <li>Short Description: <span id="takeLogs_short_desc">Yes logs should be taken, No if not</span>
            </li>
            <li>Long Description: <span id="takeLogs_long_desc">
                The formula for the score allows a log to be taken optionally in the information term.</span>
            </li>
            <li>Default Value: <span id="takeLogs_default_value">true</span></li>
            <li>Lower Bound: <span id="takeLogs_lower_bound"></span></li>
            <li>Upper Bound: <span id="takeLogs_upper_bound"></span></li>
            <li>Value Type: <span id="takeLogs_value_type">Boolean</span></li>
        </ul>

        <h3 class="parameter_description" id="doColliderOrientation">doColliderOrientation</h3>
        <ul class="parameter_description_list">
            <li>Short Description: <span id="doColliderOrientation_short_desc">Yes if unshielded collider orientation should be done</span>
            </li>
            <li>Long Description: <span id="doColliderOrientation_long_desc">
                Please see the description of this algorithm in Thomas Richardson and Peter Spirtes in Chapter 7 of
                Computation, Causation, & Discovery by Glymour and Cooper eds.</span>
            </li>
            <li>Default Value: <span id="doColliderOrientation_default_value">true</span></li>
            <li>Lower Bound: <span id="doColliderOrientation_lower_bound"></span></li>
            <li>Upper Bound: <span id="doColliderOrientation_upper_bound"></span></li>
            <li>Value Type: <span id="doColliderOrientation_value_type">Boolean</span></li>
        </ul>

        <h3 class="parameter_description" id="doFgesFirst">doFgesFirst</h3>
        <ul class="parameter_description_list">
            <li>Short Description: <span id="doFgesFirst_short_desc">
            Yes if FGES should be done as an initial step</span>
            </li>
            <li>Long Description: <span id="doFgesFirst_long_desc">
                For BOSS, for some cases, doing FGES as an initial step can reduce
                the maximum permutation size needed to solve a problem.
            </span>
            </li>
            <li>Default Value: <span id="doFgesFirst_default_value">false</span></li>
            <li>Lower Bound: <span id="doFgesFirst_lower_bound"></span></li>
            <li>Upper Bound: <span id="doFgesFirst_upper_bound"></span></li>
            <li>Value Type: <span id="doFgesFirst_value_type">Boolean</span></li>
        </ul>

        <h3 class="parameter_description" id="errorsNormal">errorsNormal</h3>
        <ul class="parameter_description_list">
            <li>Short Description: <span id="errorsNormal_short_desc">Yes if errors should be Normal; No if they should be abs(Normal) (i.e., non-Gaussian)</span>
            </li>
            <li>Long Description: <span id="errorsNormal_long_desc">
                A “quick and dirty” way to generate linear, non-Gaussian data is to set this parameter to “No”; then
                the errors will be sampled from a Beta distribution.</span>
            </li>
            <li>Default Value: <span id="errorsNormal_default_value">true</span></li>
            <li>Lower Bound: <span id="errorsNormal_lower_bound"></span></li>
            <li>Upper Bound: <span id="errorsNormal_upper_bound"></span></li>
            <li>Value Type: <span id="errorsNormal_value_type">Boolean</span></li>
        </ul>

        <h3 class="parameter_description" id="skewEdgeThreshold">skewEdgeThreshold</h3>
        <ul class="parameter_description_list">
            <li>Short Description: <span id="skewEdgeThreshold_short_desc">Threshold for including additional edges detectable by skewness</span>
            </li>
            <li>Long Description: <span id="skewEdgeThreshold_long_desc">
                For FASK, this includes an adjacency X—Y in the model if |corr(X, Y | X > 0) – corr(X, Y | Y > 0)|
                exceeds some threshold. The default for this threshold is 0.3.</span>
            </li>
            <li>Default Value: <span id="skewEdgeThreshold_default_value">0.3</span></li>
            <li>Lower Bound: <span id="skewEdgeThreshold_lower_bound">0.0</span></li>
            <li>Upper Bound: <span id="skewEdgeThreshold_upper_bound">Infinity</span></li>
            <li>Value Type: <span id="skewEdgeThreshold_value_type">Double</span></li>
        </ul>

        <h3 class="parameter_description" id="twoCycleScreeningThreshold">twoCycleScreeningThreshold</h3>
        <ul class="parameter_description_list">
            <li>Short Description: <span id="twoCycleScreeningThreshold_short_desc">
                Upper bound for |left-right| to count as 2-cycle. (Set to zero to turn off pre-screening.)</span>
            </li>
            <li>Long Description: <span id="twoCycleScreeningThreshold_long_desc">
                2-cycles are screened by looking to see if the left-right rule returns a difference smaller than this
                threshold. To turn off the screening, set this to zero.</span>
            </li>
            <li>Default Value: <span id="twoCycleScreeningThreshold_default_value">0.0</span></li>
            <li>Lower Bound: <span id="twoCycleScreeningThreshold_lower_bound">0.0</span></li>
            <li>Upper Bound: <span id="twoCycleScreeningThreshold_upper_bound">Infinity</span></li>
            <li>Value Type: <span id="twoCycleScreeningThreshold_value_type">Double</span></li>
        </ul>

        <h3 class="parameter_description" id="orientationAlpha">orientationAlpha</h3>
        <ul class="parameter_description_list">
            <li>Short Description: <span id="orientationAlpha_short_desc">
                Alpha threshold used for orientation (where necessary). ('0' turns this off.)</span>
            </li>
            <li>Long Description: <span id="orientationAlpha_long_desc">Used for orienting 2-cycles and testing for zero edges.</span>
            </li>
            <li>Default Value: <span id="orientationAlpha_default_value">0.0</span></li>
            <li>Lower Bound: <span id="orientationAlpha_lower_bound">0.0</span></li>
            <li>Upper Bound: <span id="orientationAlpha_upper_bound">1.0</span></li>
            <li>Value Type: <span id="orientationAlpha_value_type">Double</span></li>
        </ul>

        <h3 class="parameter_description" id="faskDelta">faskDelta</h3>
        <ul class="parameter_description_list">
            <li>Short Description: <span id="faskDelta_short_desc">
                For FASK v1 and v2, the bias for orienting with negative coefficients ('0' means no bias.)</span>
            </li>
            <li>Long Description: <span id="faskDelta_long_desc">The bias procedure for v1 is given in the published description.</span>
            </li>
            <li>Default Value: <span id="faskDelta_default_value">0.0</span></li>
            <li>Lower Bound: <span id="faskDelta_lower_bound">-Infinity</span></li>
            <li>Upper Bound: <span id="faskDelta_upper_bound">Infinity</span></li>
            <li>Value Type: <span id="faskDelta_value_type">Double</span></li>
        </ul>

        <h3 class="parameter_description" id="faskLeftRightRule">faskLeftRightRule</h3>
        <ul class="parameter_description_list">
            <li>Short Description: <span id="faskLeftRightRule_short_desc">The left right rule: 1 = FASK v1, 2 = FASK v2, 3 = RSkew, 4 = Skew, 5 = Tanh</span>
            </li>
            <li>Long Description: <span id="faskLeftRightRule_long_desc">
                The FASK left right rule v2 is default, but two other (related) left-right rules are given for relation
                to the literature, and the v1 FASK rule is included for backward compatibility.</span>
            </li>
            <li>Default Value: <span id="faskLeftRightRule_default_value">2</span></li>
            <li>Lower Bound: <span id="faskLeftRightRule_lower_bound">1</span></li>
            <li>Upper Bound: <span id="faskLeftRightRule_upper_bound">5</span></li>
            <li>Value Type: <span id="faskLeftRightRule_value_type">Integer</span></li>
        </ul>

        <h3 class="parameter_description" id="faskAssumeLinearity">faskAssumeLinearity</h3>
        <ul class="parameter_description_list">
            <li>Short Description: <span id="faskAssumeLinearity_short_desc">Linearity assumed</span>
            </li>
            <li>Long Description: <span id="faskAssumeLinearity_long_desc">
                True if a linear, non-Gaussian, additive model is assume; false if a nonlinear, non-Gaussian, additive model is assumed.</span>
            </li>
            <li>Default Value: <span id="faskAssumeLinearity_default_value">true</span></li>
            <li>Lower Bound: <span id="faskAssumeLinearity_lower_bound"></span></li>
            <li>Upper Bound: <span id="faskAssumeLinearity_upper_bound"></span></li>
            <li>Value Type: <span id="faskAssumeLinearity_value_type">Boolean</span></li>
        </ul>

        <h3 class="parameter_description" id="faskNonempirical">faskNonempirical</h3>
        <ul class="parameter_description_list">
            <li>Short Description: <span id="faskNonempirical_short_desc">Variables should be assumed to have positive skewness</span>
            </li>
            <li>Long Description: <span id="faskNonempirical_long_desc">
                If false (default), each variable is multiplied by the sign of its skewness in the left-right rule.</span>
            </li>
            <li>Default Value: <span id="faskNonempirical_default_value">false</span></li>
            <li>Lower Bound: <span id="faskNonempirical_lower_bound"></span></li>
            <li>Upper Bound: <span id="faskNonempirical_upper_bound"></span></li>
            <li>Value Type: <span id="faskNonempirical_value_type">Boolean</span></li>
        </ul>

        <h3 class="parameter_description" id="acceptanceProportion">acceptanceProportion</h3>
        <ul class="parameter_description_list">
            <li>Short Description: <span id="acceptanceProportion_short_desc">Acceptance Proportion</span>
            </li>
            <li>Long Description: <span id="acceptanceProportion_long_desc">
                An edge occurring in this proportion of individual FASK graphs will appear in the final graph.</span>
            </li>
            <li>Default Value: <span id="acceptanceProportion_default_value">0.5</span></li>
            ,.
            <li>Lower Bound: <span id="acceptanceProportion_lower_bound">0.0</span></li>
            <li>Upper Bound: <span id="acceptanceProportion_upper_bound">1.0</span></li>
            <li>Value Type: <span id="acceptanceProportion_value_type">Double</span></li>
        </ul>

        <h3 class="parameter_description" id="faskAdjacencyMethod">faskAdjacencyMethod</h3>
        <ul class="parameter_description_list">
            <li>Short Description: <span id="faskAdjacencyMethod_short_desc">Non-skewness Adjacencies: 1 = FAS Stable, 2 = FGES, 3 = External Graph, 4 = None</span>
            </li>
            <li>Long Description: <span id="faskAdjacencyMethod_long_desc">
                This is  the method FASK will use to find non-skewness adjacencies. For External graph, an external graph must be supplied.</span>
            </li>
            <li>Default Value: <span id="faskAdjacencyMethod_default_value">1</span></li>
            <li>Lower Bound: <span id="faskAdjacencyMethod_lower_bound">1</span></li>
            <li>Upper Bound: <span id="faskAdjacencyMethod_upper_bound">4</span></li>
            <li>Value Type: <span id="faskAdjacencyMethod_value_type">Integer</span></li>
        </ul>

        <h3 class="parameter_description" id="faithfulnessAssumed">faithfulnessAssumed</h3>
        <ul class="parameter_description_list">
            <li>Short Description: <span id="faithfulnessAssumed_short_desc">Yes if (one edge) faithfulness should be assumed</span>
            </li>
            <li>Long Description: <span id="faithfulnessAssumed_long_desc">
                Assumes that if X _||_ Y, by an independence test, then X _||_ Y | Z for nonempty Z.</span>
            </li>
            <li>Default Value: <span id="faithfulnessAssumed_default_value">false</span></li>
            <li>Lower Bound: <span id="faithfulnessAssumed_lower_bound"></span></li>
            <li>Upper Bound: <span id="faithfulnessAssumed_upper_bound"></span></li>
            <li>Value Type: <span id="faithfulnessAssumed_value_type">Boolean</span></li>
        </ul>

        <h3 class="parameter_description" id="fasHeuristic">fasHeuristic</h3>
        <ul class="parameter_description_list">
            <li>Short Description: <span
                    id="fasHeuristic_short_desc">Test ordering: 1 = PC-1 1, 2 = PC-2, 3 = PC-3</span>
            </li>
            <li>Long Description: <span id="fasHeuristic_long_desc">See Causation, Prediction, and Search (2000).</span>
            </li>
            <li>Default Value: <span id="fasHeuristic_default_value">1</span></li>
            <li>Lower Bound: <span id="fasHeuristic_lower_bound">1</span></li>
            <li>Upper Bound: <span id="fasHeuristic_upper_bound">3</span></li>
            <li>Value Type: <span id="fasHeuristic_value_type">Integer</span></li>
        </ul>

        <h3 class="parameter_description" id="fasRule">fasRule</h3>
        <ul class="parameter_description_list">
            <li>Short Description: <span id="fasRule_short_desc">Adjacency search: 1 = PC, 2 = PC-Stable, 3 =f Concurrent PC-Stable</span>
            </li>
            <li>Long Description: <span id="fasRule_long_desc">
                For variants of PC, one may select either to use the usual PC adjacency search, or the procedure from
                the PC-Stable algorithm (Diego and Maathuis), or the latter using a concurrent algorithm.</span>
            </li>
            <li>Default Value: <span id="fasRule_default_value">1</span></li>
            <li>Lower Bound: <span id="fasRule_lower_bound">1</span></li>
            <li>Upper Bound: <span id="fasRule_upper_bound">3</span></li>
            <li>Value Type: <span id="fasRule_value_type">Integer</span></li>
        </ul>

        <h3 class="parameter_description" id="fastIcaA">fastIcaA</h3>
        <ul class="parameter_description_list">
            <li>Short Description: <span id="fastIcaA_short_desc">Fast ICA 'a' parameter. </span>
            </li>
            <li>Long Description: <span id="fastIcaA_long_desc">
                This is the 'a' parameter of Fast ICA. (See Hyvarinen, A. (2001); it ranges between 1 and 2; we
                use a default of 1.1.</span>
            </li>
            <li>Default Value: <span id="fastIcaA_default_value">1.1</span></li>
            <li>Lower Bound: <span id="fastIcaA_lower_bound">1.0</span></li>
            <li>Upper Bound: <span id="fastIcaA_upper_bound">2.0</span></li>
            <li>Value Type: <span id="fastIcaA_value_type">Double</span></li>
        </ul>

        <h3 class="parameter_description" id="fastIcaMaxIter">fastIcaMaxIter</h3>
        <ul class="parameter_description_list">
            <li>Short Description: <span
                    id="fastIcaMaxIter_short_desc">The maximum number of optimization iterations. </span>
            </li>
            <li>Long Description: <span id="fastIcaMaxIter_long_desc">
                This is the maximum number if iterations of the optimization procedure of ICA. (See Hyvarinen, A.
                (2001). It's an integer greater than 0; we use a default of 2000.</span>
            </li>
            <li>Default Value: <span id="fastIcaMaxIter_default_value">2000</span></li>
            <li>Lower Bound: <span id="fastIcaMaxIter_lower_bound">1</span></li>
            <li>Upper Bound: <span id="fastIcaMaxIter_upper_bound">500000</span></li>
            <li>Value Type: <span id="fastIcaMaxIter_value_type">Double</span></li>
        </ul>

        <h3 class="parameter_description" id="fastIcaTolerance">fastIcaTolerance</h3>
        <ul class="parameter_description_list">
            <li>Short Description: <span id="fastIcaTolerance_short_desc">Fast ICA tolerance parameter. </span>
            </li>
            <li>Long Description: <span id="fastIcaTolerance_long_desc">
                This is the tolerance parameter of Fast ICA. (See Hyvarinen, A. (2001); we use a default of 1e-6.</span>
            </li>
            <li>Default Value: <span id="fastIcaTolerance_default_value">1e-6</span></li>
            <li>Lower Bound: <span id="fastIcaTolerance_lower_bound">0.0</span></li>
            <li>Upper Bound: <span id="fastIcaTolerance_upper_bound">1000.0</span></li>
            <li>Value Type: <span id="fastIcaTolerance_value_type">Double</span></li>
        </ul>

        <h3 class="parameter_description" id="fisherEpsilon">fisherEpsilon</h3>
        <ul class="parameter_description_list">
            <li>Short Description: <span id="fisherEpsilon_short_desc">Epsilon where |xi.t - xi.t-1| < epsilon, criterion for convergence</span>
            </li>
            <li>Long Description: <span id="fisherEpsilon_long_desc">
                This is a parameter for the linear Fisher option. The idea of Fisher model (for the linear case) is
                to shock the system every so often and let it converge by applying the rules of transformation (that is,
                the linear model) repeatedly until convergence.</span>
            </li>
            <li>Default Value: <span id="fisherEpsilon_default_value">0.001</span></li>
            <li>Lower Bound: <span id="fisherEpsilon_lower_bound">4.9E-324</span></li>
            <li>Upper Bound: <span id="fisherEpsilon_upper_bound">1.7976931348623157E308</span></li>
            <li>Value Type: <span id="fisherEpsilon_value_type">Double</span></li>
        </ul>

        <h3 class="parameter_description" id="generalSemErrorTemplate">generalSemErrorTemplate</h3>
        <ul class="parameter_description_list">
            <li>Short Description: <span id="generalSemErrorTemplate_short_desc">General function for error terms</span>
            </li>
            <li>Long Description: <span id="generalSemErrorTemplate_long_desc">
                This template specifies how distributions for error terms are to be generated. For help in
                constructing such templates, see the Generalized SEM PM model.</span>
            </li>
            <li>Default Value: <span id="generalSemErrorTemplate_default_value">Beta(2, 5)</span></li>
            <li>Lower Bound: <span id="generalSemErrorTemplate_lower_bound"></span></li>
            <li>Upper Bound: <span id="generalSemErrorTemplate_upper_bound"></span></li>
            <li>Value Type: <span id="generalSemErrorTemplate_value_type">String</span></li>
        </ul>

        <h3 class="parameter_description" id="generalSemFunctionTemplateLatent">generalSemFunctionTemplateLatent</h3>
        <ul class="parameter_description_list">
            <li>Short Description: <span id="generalSemFunctionTemplateLatent_short_desc">General function template for latent variables</span>
            </li>
            <li>Long Description: <span id="generalSemFunctionTemplateLatent_long_desc">
                This template specifies how equations for latent variables are to be generated. For help in
                constructing such templates, see the Generalized SEM PM model.</span>
            </li>
            <li>Default Value: <span id="generalSemFunctionTemplateLatent_default_value">TSUM(NEW(B)*$)</span></li>
            <li>Lower Bound: <span id="generalSemFunctionTemplateLatent_lower_bound"></span></li>
            <li>Upper Bound: <span id="generalSemFunctionTemplateLatent_upper_bound"></span></li>
            <li>Value Type: <span id="generalSemFunctionTemplateLatent_value_type">String</span></li>
        </ul>

        <h3 class="parameter_description" id="generalSemFunctionTemplateMeasured">
            generalSemFunctionTemplateMeasured</h3>
        <ul class="parameter_description_list">
            <li>Short Description: <span id="generalSemFunctionTemplateMeasured_short_desc">General function template for measured variables</span>
            </li>
            <li>Long Description: <span id="generalSemFunctionTemplateMeasured_long_desc">
                This template specifies how equations for measured variables are to be generated. For help in
                constructing such templates, see the Generalized SEM PM model.</span>
            </li>
            <li>Default Value: <span id="generalSemFunctionTemplateMeasured_default_value">TSUM(NEW(B)*$)</span></li>
            <li>Lower Bound: <span id="generalSemFunctionTemplateMeasured_lower_bound"></span></li>
            <li>Upper Bound: <span id="generalSemFunctionTemplateMeasured_upper_bound"></span></li>
            <li>Value Type: <span id="generalSemFunctionTemplateMeasured_value_type">String</span></li>
        </ul>

        <h3 class="parameter_description" id="generalSemParameterTemplate">generalSemParameterTemplate</h3>
        <ul class="parameter_description_list">
            <li>Short Description: <span
                    id="generalSemParameterTemplate_short_desc">General function for parameters</span></li>
            <li>Long Description: <span id="generalSemParameterTemplate_long_desc">
                This template specifies how distributions for parameter terms are to be generated. For help in
                constructing such templates, see the Generalized SEM PM model.</span>
            </li>
            <li>Default Value: <span id="generalSemParameterTemplate_default_value">Split(-1.0, -0.5, 0.5, 1.0)</span>
            </li>
            <li>Lower Bound: <span id="generalSemParameterTemplate_lower_bound"></span></li>
            <li>Upper Bound: <span id="generalSemParameterTemplate_upper_bound"></span></li>
            <li>Value Type: <span id="generalSemParameterTemplate_value_type">String</span></li>
        </ul>

        <h3 class="parameter_description" id="ia">ia</h3>
        <ul class="parameter_description_list">
            <li>Short Description: <span id="ia_short_desc">IA parameter (GLASSO)</span></li>
            <li>Long Description: <span id="ia_long_desc">
                Sets the maximum number of iterations of the optimization loop.</span>
            </li>
            <li>Default Value: <span id="ia_default_value">true</span></li>
            <li>Lower Bound: <span id="ia_lower_bound"></span></li>
            <li>Upper Bound: <span id="ia_upper_bound"></span></li>
            <li>Value Type: <span id="ia_value_type">Boolean</span></li>
        </ul>

        <h3 class="parameter_description" id="includeNegativeCoefs">includeNegativeCoefs</h3>
        <ul class="parameter_description_list">
            <li>Short Description: <span id="includeNegativeCoefs_short_desc">Yes if negative coefficients should be included in the model</span>
            </li>
            <li>Long Description: <span id="includeNegativeCoefs_long_desc">
                One may include positive coefficients, negative coefficients, or both, in the model. To include
                negative coefficients, set this parameter to “Yes”.</span>
            </li>
            <li>Default Value: <span id="includeNegativeCoefs_default_value">true</span></li>
            <li>Lower Bound: <span id="includeNegativeCoefs_lower_bound"></span></li>
            <li>Upper Bound: <span id="includeNegativeCoefs_upper_bound"></span></li>
            <li>Value Type: <span id="includeNegativeCoefs_value_type">Boolean</span></li>
        </ul>

        <h3 class="parameter_description" id="includeNegativeSkewsForBeta">includeNegativeSkewsForBeta</h3>
        <ul class="parameter_description_list">
            <li>Short Description: <span id="includeNegativeSkewsForBeta_short_desc">
                Yes if negative skew values should be included in the model, if Beta errors are chosen</span>
            </li>
            <li>Long Description: <span id="includeNegativeSkewsForBeta_long_desc">
                Yes if negative skew values should be included in the model, if Beta errors are chosen.</span>
            </li>
            <li>Default Value: <span id="includeNegativeSkewsForBeta_default_value">true</span></li>
            <li>Lower Bound: <span id="includeNegativeSkewsForBeta_lower_bound"></span></li>
            <li>Upper Bound: <span id="includeNegativeSkewsForBeta_upper_bound"></span></li>
            <li>Value Type: <span id="includeNegativeSkewsForBeta_value_type">Boolean</span></li>
        </ul>

        <h3 class="parameter_description" id="includePositiveCoefs">includePositiveCoefs</h3>
        <ul class="parameter_description_list">
            <li>Short Description: <span id="includePositiveCoefs_short_desc">
                Yes if positive coefficients should be included in the model</span>
            </li>
            <li>Long Description: <span id="includePositiveCoefs_long_desc">Yes if We may include positive coefficients,
                should be included in the model, no if not.</span>
            </li>
            <li>Default Value: <span id="includePositiveCoefs_default_value">true</span></li>
            <li>Lower Bound: <span id="includePositiveCoefs_lower_bound"></span></li>
            <li>Upper Bound: <span id="includePositiveCoefs_upper_bound"></span></li>
            <li>Value Type: <span id="includePositiveCoefs_value_type">Boolean</span></li>
        </ul>

        <h3 class="parameter_description" id="includePositiveSkewsForBeta">includePositiveSkewsForBeta</h3>
        <ul class="parameter_description_list">
            <li>Short Description: <span id="includePositiveSkewsForBeta_short_desc">
                Yes if positive skew values should be included in the model, if Beta errors are chosen</span>
            </li>
            <li>Long Description: <span id="includePositiveSkewsForBeta_long_desc">
                Yes if positive skew values should be included in the model, if Beta errors are chosen.</span>
            </li>
            <li>Default Value: <span id="includePositiveSkewsForBeta_default_value">true</span></li>
            <li>Lower Bound: <span id="includePositiveSkewsForBeta_lower_bound"></span></li>
            <li>Upper Bound: <span id="includePositiveSkewsForBeta_upper_bound"></span></li>
            <li>Value Type: <span id="includePositiveSkewsForBeta_value_type">Boolean</span></li>
        </ul>

        <h3 class="parameter_description" id="intervalBetweenRecordings">intervalBetweenRecordings</h3>
        <ul class="parameter_description_list">
            <li>Short Description: <span id="intervalBetweenRecordings_short_desc">
                Interval between data recordings for the linear Fisher model (min = 1)</span>
            </li>
            <li>Long Description: <span id="intervalBetweenRecordings_long_desc"></span></li>
            <li>Default Value: <span id="intervalBetweenRecordings_default_value">10</span></li>
            <li>Lower Bound: <span id="intervalBetweenRecordings_lower_bound">1</span></li>
            <li>Upper Bound: <span id="intervalBetweenRecordings_upper_bound">2147483647</span></li>
            <li>Value Type: <span id="intervalBetweenRecordings_value_type">Integer</span></li>
        </ul>

        <h3 class="parameter_description" id="intervalBetweenShocks">intervalBetweenShocks</h3>
        <ul class="parameter_description_list">
            <li>Short Description: <span id="intervalBetweenShocks_short_desc">
                Interval beween shocks (R. A. Fisher simulation model) (min = 1)</span>
            </li>
            <li>Long Description: <span id="intervalBetweenShocks_long_desc">
                This is a parameter for the linear Fisher option. This sets the number of step between shocks.</span>
            </li>
            <li>Default Value: <span id="intervalBetweenShocks_default_value">10</span></li>
            <li>Lower Bound: <span id="intervalBetweenShocks_lower_bound">1</span></li>
            <li>Upper Bound: <span id="intervalBetweenShocks_upper_bound">2147483647</span></li>
            <li>Value Type: <span id="intervalBetweenShocks_value_type">Integer</span></li>
        </ul>

        <h3 class="parameter_description" id="ipen">ipen</h3>
        <ul class="parameter_description_list">
            <li>Short Description: <span id="ipen_short_desc">IPEN parameter (GLASSO)</span></li>
            <li>Long Description: <span id="ipen_long_desc">
                This sets the maximum number of iterations of the optimization loop.</span>
            </li>
            <li>Default Value: <span id="ipen_default_value">false</span></li>
            <li>Lower Bound: <span id="ipen_lower_bound"></span></li>
            <li>Upper Bound: <span id="ipen_upper_bound"></span></li>
            <li>Value Type: <span id="ipen_value_type">Boolean</span></li>
        </ul>

        <h3 class="parameter_description" id="is">is</h3>
        <ul class="parameter_description_list">
            <li>Short Description: <span id="is_short_desc">IS parameter (GLASSO)</span></li>
            <li>Long Description: <span id="is_long_desc">
                Sets the maximum number of iterations of the optimization loop.</span>
            </li>
            <li>Default Value: <span id="is_default_value">false</span></li>
            <li>Lower Bound: <span id="is_lower_bound"></span></li>
            <li>Upper Bound: <span id="is_upper_bound"></span></li>
            <li>Value Type: <span id="is_value_type">Boolean</span></li>
        </ul>

        <h3 class="parameter_description" id="itr">itr</h3>
        <ul class="parameter_description_list">
            <li>Short Description: <span id="itr_short_desc">ITR parameter (GLASSO)</span></li>
            <li>Long Description: <span id="itr_long_desc">
                Sets the maximum number of iterations of the optimization loop.</span>
            </li>
            <li>Default Value: <span id="itr_default_value">false</span></li>
            <li>Lower Bound: <span id="itr_lower_bound"></span></li>
            <li>Upper Bound: <span id="itr_upper_bound"></span></li>
            <li>Value Type: <span id="itr_value_type">Boolean</span></li>
        </ul>

        <h3 class="parameter_description" id="kciAlpha">kciAlpha</h3>
        <ul class="parameter_description_list">
            <li>Short Description: <span id="kciAlpha_short_desc">Cutoff for p values (alpha) (min = 0.0)</span></li>
            <li>Long Description: <span id="kciAlpha_long_desc">Alpha level (0 to 1)</span></li>
            <li>Default Value: <span id="kciAlpha_default_value">0.05</span></li>
            <li>Lower Bound: <span id="kciAlpha_lower_bound">0.0</span></li>
            <li>Upper Bound: <span id="kciAlpha_upper_bound">1.0</span></li>
            <li>Value Type: <span id="kciAlpha_value_type">Double</span></li>
        </ul>

        <h3 class="parameter_description" id="kciCutoff">kciCutoff</h3>
        <ul class="parameter_description_list">
            <li>Short Description: <span id="kciCutoff_short_desc">Cutoff</span></li>
            <li>Long Description: <span id="kciCutoff_long_desc">Cutoff for p-values.</span></li>
            <li>Default Value: <span id="kciCutoff_default_value">6</span></li>
            <li>Lower Bound: <span id="kciCutoff_lower_bound">1</span></li>
            <li>Upper Bound: <span id="kciCutoff_upper_bound">2147483647</span></li>
            <li>Value Type: <span id="kciCutoff_value_type">Integer</span></li>
        </ul>

        <h3 class="parameter_description" id="kciEpsilon">kciEpsilon</h3>
        <ul class="parameter_description_list">
            <li>Short Description: <span
                    id="kciEpsilon_short_desc">Epsilon for Proposition 5, a small positive number</span></li>
            <li>Long Description: <span id="kciEpsilon_long_desc">
                See Zhang, K., Peters, J., Janzing, D., & Schölkopf, B. (2012). Kernel-based conditional independence
                test and application in causal discovery.. This parameter is the  epsilon for Proposition 5,
                a small positive number.</span>
            </li>
            <li>Default Value: <span id="kciEpsilon_default_value">0.001</span></li>
            <li>Lower Bound: <span id="kciEpsilon_lower_bound">0.0</span></li>
            <li>Upper Bound: <span id="kciEpsilon_upper_bound">Infinity</span></li>
            <li>Value Type: <span id="kciEpsilon_value_type">Double</span></li>
        </ul>

        <h3 class="parameter_description" id="kciNumBootstraps">kciNumBootstraps</h3>
        <ul class="parameter_description_list">
            <li>Short Description: <span id="kciNumBootstraps_short_desc">Number of bootstraps for Theorems 4 and Proposition 5 for KCI</span>
            </li>
            <li>Long Description: <span id="kciNumBootstraps_long_desc">
                This parameter is the number of bootstraps for Theorems 4 from Zhang, K., Peters, J., Janzing, D., &
                Schölkopf, B. (2012) and Proposition 5, a positive integer.</span>
            </li>
            <li>Default Value: <span id="kciNumBootstraps_default_value">5000</span></li>
            <li>Lower Bound: <span id="kciNumBootstraps_lower_bound">1</span></li>
            <li>Upper Bound: <span id="kciNumBootstraps_upper_bound">2147483647</span></li>
            <li>Value Type: <span id="kciNumBootstraps_value_type">Integer</span></li>
        </ul>

        <h3 class="parameter_description" id="kciUseAppromation">kciUseAppromation</h3>
        <ul class="parameter_description_list">
            <li>Short Description: <span id="kciUseAppromation_short_desc">Use the approximate Gamma approximation algorithm</span>
            </li>
            <li>Long Description: <span id="kciUseAppromation_long_desc">
                Referring to Zhang, K., Peters, J., Janzing, D., & Schölkopf, B. (2012), if this parameter is set to
                ‘Yes’, the Gamma approximation algorithm is used; if no, the exact procedure is used.</span>
            </li>
            <li>Default Value: <span id="kciUseAppromation_default_value">true</span></li>
            <li>Lower Bound: <span id="kciUseAppromation_lower_bound"></span></li>
            <li>Upper Bound: <span id="kciUseAppromation_upper_bound"></span></li>
            <li>Value Type: <span id="kciUseAppromation_value_type">Boolean</span></li>
        </ul>

        <h3 class="parameter_description" id="kernelMultiplier">kernelMultiplier</h3>
        <ul class="parameter_description_list">
            <li>Short Description: <span id="kernelMultiplier_short_desc">Bowman and Azzalini (1997) default kernel bandwidhts should be multiplied by...</span>
            </li>
            <li>Long Description: <span id="kernelMultiplier_long_desc">
                For the conditional correlation algorithm. Bowman, A. W., & Azzalini, A. (1997),
                give a formula for default optimal kernel widths. We allow these defaults to be multiplied by this
                factor, to capture more or less than this optimal signal.</span>
            </li>
            <li>Default Value: <span id="kernelMultiplier_default_value">1.0</span></li>
            <li>Lower Bound: <span id="kernelMultiplier_lower_bound">4.9E-324</span></li>
            <li>Upper Bound: <span id="kernelMultiplier_upper_bound">Infinity</span></li>
            <li>Value Type: <span id="kernelMultiplier_value_type">Double</span></li>
        </ul>

        <h3 class="parameter_description" id="kernelRegressionSampleSize">kernelRegressionSampleSize</h3>
        <ul class="parameter_description_list">
            <li>Short Description: <span id="kernelRegressionSampleSize_short_desc">Minimum sample size to use per conditioning for kernel regression</span>
            </li>
            <li>Long Description: <span id="kernelRegressionSampleSize_long_desc">
                The smallest set of nearest data points on which to allow a judgment to be based
                for a nonlinear regression.</span>
            </li>
            <li>Default Value: <span id="kernelRegressionSampleSize_default_value">100</span></li>
            <li>Lower Bound: <span id="kernelRegressionSampleSize_lower_bound">-2147483648</span></li>
            <li>Upper Bound: <span id="kernelRegressionSampleSize_upper_bound">2147483647</span></li>
            <li>Value Type: <span id="kernelRegressionSampleSize_value_type">Integer</span></li>
        </ul>

        <h3 class="parameter_description" id="kernelType">kernelType</h3>
        <ul class="parameter_description_list">
            <li>Short Description: <span id="kernelType_short_desc">Kernel type (1 = Gaussian, 2 = Epinechnikov)</span>
            </li>
            <li>Long Description: <span id="kernelType_long_desc">
                For CCI, this determine which kernel type will be used (1 = Gaussian, 2 = Epinechnikov).</span>
            </li>
            <li>Default Value: <span id="kernelType_default_value">2</span></li>
            <li>Lower Bound: <span id="kernelType_lower_bound">1</span></li>
            <li>Upper Bound: <span id="kernelType_upper_bound">2</span></li>
            <li>Value Type: <span id="kernelType_value_type">Integer</span></li>
        </ul>

        <h3 class="parameter_description" id="kernelWidth">kernelWidth</h3>
        <ul class="parameter_description_list">
            <li>Short Description: <span id="kernelWidth_short_desc">Kernel width</span></li>
            <li>Long Description: <span id="kernelWidth_long_desc">
                A larger kernel width means that more information will be taken into account but possibly less focused information.</span>
            </li>
            <li>Default Value: <span id="kernelWidth_default_value">1.0</span></li>
            <li>Lower Bound: <span id="kernelWidth_lower_bound">4.9E-324</span></li>
            <li>Upper Bound: <span id="kernelWidth_upper_bound">Infinity</span></li>
            <li>Value Type: <span id="kernelWidth_value_type">Double</span></li>
        </ul>

        <h3 class="parameter_description" id="latentMeasuredImpureParents">latentMeasuredImpureParents</h3>
        <ul class="parameter_description_list">
            <li>Short Description: <span id="latentMeasuredImpureParents_short_desc">Number of Latent --> Measured impure edges</span>
            </li>
            <li>Long Description: <span id="latentMeasuredImpureParents_long_desc">
                It is possible for structural nodes to have as children measured variables that are children of
                other structural nodes. These edges in the graph will be considered impure.</span>
            </li>
            <li>Default Value: <span id="latentMeasuredImpureParents_default_value">0</span></li>
            <li>Lower Bound: <span id="latentMeasuredImpureParents_lower_bound">-2147483648</span></li>
            <li>Upper Bound: <span id="latentMeasuredImpureParents_upper_bound">2147483647</span></li>
            <li>Value Type: <span id="latentMeasuredImpureParents_value_type">Integer</span></li>
        </ul>

        <h3 class="parameter_description" id="lowerBound">lowerBound</h3>
        <ul class="parameter_description_list">
            <li>Short Description: <span id="lowerBound_short_desc">Lower bound cutoff threshold</span></li>
            <li>Long Description: <span id="lowerBound_long_desc">null</span></li>
            <li>Default Value: <span id="lowerBound_default_value">0.3</span></li>
            <li>Lower Bound: <span id="lowerBound_lower_bound">0.0</span></li>
            <li>Upper Bound: <span id="lowerBound_upper_bound">1.0</span></li>
            <li>Value Type: <span id="lowerBound_value_type">Double</span></li>
        </ul>

        <h3 class="parameter_description" id="maxCategories">maxCategories</h3>
        <ul class="parameter_description_list">
            <li>Short Description: <span id="maxCategories_short_desc">Maximum number of categories (min = 2)</span>
            </li>
            <li>Long Description: <span id="maxCategories_long_desc">
                The maximum number of categories to be used for randomly generated discrete variables. The default is 2.
                This needs to be greater or equal to than the minimum number of categories.</span>
            </li>
            <li>Default Value: <span id="maxCategories_default_value">3</span></li>
            <li>Lower Bound: <span id="maxCategories_lower_bound">2</span></li>
            <li>Upper Bound: <span id="maxCategories_upper_bound">2147483647</span></li>
            <li>Value Type: <span id="maxCategories_value_type">Integer</span></li>
        </ul>

        <h3 class="parameter_description" id="maxCorrelation">maxCorrelation</h3>
        <ul class="parameter_description_list">
            <li>Short Description: <span id="maxCorrelation_short_desc">Maximum absolute correlation considered</span>
            </li>
            <li>Long Description: <span id="maxCorrelation_long_desc">For the Nandy rule, the absolute max correlation r.
                For the standard BIC or high-dimensional rule, the maximum absolute residual correlation.</span></li>
            <li>Default Value: <span id="maxCorrelation_default_value">1.0</span></li>
            <li>Lower Bound: <span id="maxCorrelation_lower_bound">0.0</span></li>
            <li>Upper Bound: <span id="maxCorrelation_upper_bound">1.0</span></li>
            <li>Value Type: <span id="maxCorrelation_value_type">Double</span></li>
        </ul>

        <h3 class="parameter_description" id="maxDegree">maxDegree</h3>
        <ul class="parameter_description_list">
            <li>Short Description: <span id="maxDegree_short_desc">The maximum degree of the graph (min = -1)</span>
            </li>
            <li>Long Description: <span id="maxDegree_long_desc">
                An upper bound on the maximum degree of any node in the graph. If no limit is to be placed on
                the maximum degree, use the value -1.</span>
            </li>
            <li>Default Value: <span id="maxDegree_default_value">100</span></li>
            <li>Lower Bound: <span id="maxDegree_lower_bound">-1</span></li>
            <li>Upper Bound: <span id="maxDegree_upper_bound">2147483647</span></li>
            <li>Value Type: <span id="maxDegree_value_type">Integer</span></li>
        </ul>

        <h3 class="parameter_description" id="maxDistinctValuesDiscrete">maxDistinctValuesDiscrete</h3>
        <ul class="parameter_description_list">
            <li>Short Description: <span id="maxDistinctValuesDiscrete_short_desc">
                The maximum number of distinct values in a column for discrete variables (min = 0)</span>
            </li>
            <li>Long Description: <span id="maxDistinctValuesDiscrete_long_desc">
                Discrete variables will be simulated using any number of categories from 2 up to this maximum.
                If set to 0 or 1, discrete variables will not be generated.</span>
            </li>
            <li>Default Value: <span id="maxDistinctValuesDiscrete_default_value">0</span></li>
            <li>Lower Bound: <span id="maxDistinctValuesDiscrete_lower_bound">0</span></li>
            <li>Upper Bound: <span id="maxDistinctValuesDiscrete_upper_bound">2147483647</span></li>
            <li>Value Type: <span id="maxDistinctValuesDiscrete_value_type">Integer</span></li>
        </ul>

        <h3 class="parameter_description" id="maxIndegree">maxIndegree</h3>
        <ul class="parameter_description_list">
            <li>Short Description: <span id="maxIndegree_short_desc">Maximum indegree of graph (min = 1)</span></li>
            <li>Long Description: <span id="maxIndegree_long_desc">
                An upper bound on the maximum indegree of any node in the graph. If no limit is to be placed on
                the maximum degree, use the value -1.</span>
            </li>
            <li>Default Value: <span id="maxIndegree_default_value">100</span></li>
            <li>Lower Bound: <span id="maxIndegree_lower_bound">1</span></li>
            <li>Upper Bound: <span id="maxIndegree_upper_bound">2147483647</span></li>
            <li>Value Type: <span id="maxIndegree_value_type">Integer</span></li>
        </ul>

        <h3 class="parameter_description" id="zsMaxIndegree">zsMaxIndegree</h3>
        <ul class="parameter_description_list">
            <li>Short Description: <span id="zsMaxIndegree_short_desc">Maximum indegree of true graph (min = 0)</span>
            </li>
            <li>Long Description: <span id="zsMaxIndegree_long_desc">
                This is the maximum number of parents one expects any node to have in the true model.</span>
            </li>
            <li>Default Value: <span id="zsMaxIndegree_default_value">4</span></li>
            <li>Lower Bound: <span id="zsMaxIndegree_lower_bound">0</span></li>
            <li>Upper Bound: <span id="zsMaxIndegree_upper_bound">2147483647</span></li>
            <li>Value Type: <span id="zsMaxIndegree_value_type">Integer</span></li>
        </ul>

        <h3 class="parameter_description" id="maxIterations">maxIterations</h3>
        <ul class="parameter_description_list">
            <li>Short Description: <span id="maxIterations_short_desc">The maximum number of iterations the algorithm should go through orienting edges</span>
            </li>
            <li>Long Description: <span id="maxIterations_long_desc">
                In orienting, this algorith may go through a number of iterations, conditioning on more and more variables
                until orientations are set. This sets that number.</span>
            </li>
            <li>Default Value: <span id="maxIterations_default_value">15</span></li>
            <li>Lower Bound: <span id="maxIterations_lower_bound">0</span></li>
            <li>Upper Bound: <span id="maxIterations_upper_bound">2147483647</span></li>
            <li>Value Type: <span id="maxIterations_value_type">Integer</span></li>
        </ul>

        <h3 class="parameter_description" id="maxOutdegree">maxOutdegree</h3>
        <ul class="parameter_description_list">
            <li>Short Description: <span id="maxOutdegree_short_desc">Maximum outdegree of graph (min = 1)</span></li>
            <li>Long Description: <span id="maxOutdegree_long_desc">
                An upper bound on the maximum outdegree of any node in the graph. If no limit is to be placed on
                the maximum degree, use the value -1.</span>
            </li>
            <li>Default Value: <span id="maxOutdegree_default_value">100</span></li>
            <li>Lower Bound: <span id="maxOutdegree_lower_bound">1</span></li>
            <li>Upper Bound: <span id="maxOutdegree_upper_bound">2147483647</span></li>
            <li>Value Type: <span id="maxOutdegree_value_type">Integer</span></li>
        </ul>

        <h3 class="parameter_description" id="maxPOrientationMaxPathLength">maxPOrientationMaxPathLength</h3>
        <ul class="parameter_description_list">
            <li>Short Description: <span id="maxPOrientationMaxPathLength_short_desc">Maximum path length for the unshielded collider heuristic for max P (min = 0)</span>
            </li>
            <li>Long Description: <span id="maxPOrientationMaxPathLength_long_desc">
                For the Max P “heuristic” to work, it must be the case that X and Z are only weakly associated—that is,
                that paths between them are not too short. This bounds the length of paths for this purpose.</span>
            </li>
            <li>Default Value: <span id="maxPOrientationMaxPathLength_default_value">3</span></li>
            <li>Lower Bound: <span id="maxPOrientationMaxPathLength_lower_bound">0</span></li>
            <li>Upper Bound: <span id="maxPOrientationMaxPathLength_upper_bound">2147483647</span></li>
            <li>Value Type: <span id="maxPOrientationMaxPathLength_value_type">Integer</span></li>
        </ul>

        <h3 class="parameter_description" id="maxPathLength">maxPathLength</h3>
        <ul class="parameter_description_list">
            <li>Short Description: <span id="maxPathLength_short_desc">The maximum length for any discriminating path. -1 if unlimited (min = -1)</span>
            </li>
            <li>Long Description: <span id="maxPathLength_long_desc">
                See Spirtes, Glymour, and Scheines (2000) for the definition of discrimination path. Finding discriminating
                paths can be expensive. This sets the maximum length of such paths that the algorithm tries to find.</span>
            </li>
            <li>Default Value: <span id="maxPathLength_default_value">-1</span></li>
            <li>Lower Bound: <span id="maxPathLength_lower_bound">-1</span></li>
            <li>Upper Bound: <span id="maxPathLength_upper_bound">2147483647</span></li>
            <li>Value Type: <span id="maxPathLength_value_type">Integer</span></li>
        </ul>

        <h3 class="parameter_description" id="maxit">maxit</h3>
        <ul class="parameter_description_list">
            <li>Short Description: <span id="maxit_short_desc">MAXIT parameter (GLASSO) (min = 1)</span></li>
            <li>Long Description: <span id="maxit_long_desc">
                Sets the maximum number of iterations of the optimization loop.</span>
            </li>
            <li>Default Value: <span id="maxit_default_value">10000</span></li>
            <li>Lower Bound: <span id="maxit_lower_bound">1</span></li>
            <li>Upper Bound: <span id="maxit_upper_bound">2147483647</span></li>
            <li>Value Type: <span id="maxit_value_type">Integer</span></li>
        </ul>

        <h3 class="parameter_description" id="meanHigh">meanHigh</h3>
        <ul class="parameter_description_list">
            <li>Short Description: <span id="meanHigh_short_desc">High end of mean range (min = 0.0)</span></li>
            <li>Long Description: <span id="meanHigh_long_desc">
                The default is for there to be no shift in mean, but shifts from a minimum value to a maximum value
                may be specified. The minimum must be less than or equal to this maximum.</span>
            </li>
            <li>Default Value: <span id="meanHigh_default_value">1.0</span></li>
            <li>Lower Bound: <span id="meanHigh_lower_bound">0.0</span></li>
            <li>Upper Bound: <span id="meanHigh_upper_bound">1.7976931348623157E308</span></li>
            <li>Value Type: <span id="meanHigh_value_type">Double</span></li>
        </ul>

        <h3 class="parameter_description" id="meanLow">meanLow</h3>
        <ul class="parameter_description_list">
            <li>Short Description: <span id="meanLow_short_desc">Low end of mean range (min = 0.0)</span></li>
            <li>Long Description: <span id="meanLow_long_desc">
                The default is for there to be no shift in mean, but shifts from a minimum value to a maximum value
                may be specified. The minimum must be greater than or equal to this minimum.</span>
            </li>
            <li>Default Value: <span id="meanLow_default_value">0.5</span></li>
            <li>Lower Bound: <span id="meanLow_lower_bound">0.0</span></li>
            <li>Upper Bound: <span id="meanLow_upper_bound">1.7976931348623157E308</span></li>
            <li>Value Type: <span id="meanLow_value_type">Double</span></li>
        </ul>

        <h3 class="parameter_description" id="measuredMeasuredImpureAssociations">
            measuredMeasuredImpureAssociations</h3>
        <ul class="parameter_description_list">
            <li>Short Description: <span id="measuredMeasuredImpureAssociations_short_desc">Number of Measured <-> Measured impure edges</span>
            </li>
            <li>Long Description: <span id="measuredMeasuredImpureAssociations_long_desc">
                It is possible for measures from two different structural nodes to be confounded. These confounding
                (bidirected) edges will be considered to be impure.</span>
            </li>
            <li>Default Value: <span id="measuredMeasuredImpureAssociations_default_value">0</span></li>
            <li>Lower Bound: <span id="measuredMeasuredImpureAssociations_lower_bound">-2147483648</span></li>
            <li>Upper Bound: <span id="measuredMeasuredImpureAssociations_upper_bound">2147483647</span></li>
            <li>Value Type: <span id="measuredMeasuredImpureAssociations_value_type">Integer</span></li>
        </ul>

        <h3 class="parameter_description" id="measuredMeasuredImpureParents">measuredMeasuredImpureParents</h3>
        <ul class="parameter_description_list">
            <li>Short Description: <span id="measuredMeasuredImpureParents_short_desc">Number of Measured --> Measured impure edges</span>
            </li>
            <li>Long Description: <span id="measuredMeasuredImpureParents_long_desc">
                It is possible for measures from two different structural nodes to have directed edges between them.
                These edges will be considered to be impure.</span>
            </li>
            <li>Default Value: <span id="measuredMeasuredImpureParents_default_value">0</span></li>
            <li>Lower Bound: <span id="measuredMeasuredImpureParents_lower_bound">-2147483648</span></li>
            <li>Upper Bound: <span id="measuredMeasuredImpureParents_upper_bound">2147483647</span></li>
            <li>Value Type: <span id="measuredMeasuredImpureParents_value_type">Integer</span></li>
        </ul>

        <h3 class="parameter_description" id="measurementModelDegree">measurementModelDegree</h3>
        <ul class="parameter_description_list">
            <li>Short Description: <span id="measurementModelDegree_short_desc">Number of measurements per Latent</span>
            </li>
            <li>Long Description: <span id="measurementModelDegree_long_desc">
                Each structural node in the MIM will be created to have this many measured children.</span>
            </li>
            <li>Default Value: <span id="measurementModelDegree_default_value">5</span></li>
            <li>Lower Bound: <span id="measurementModelDegree_lower_bound">-2147483648</span></li>
            <li>Upper Bound: <span id="measurementModelDegree_upper_bound">2147483647</span></li>
            <li>Value Type: <span id="measurementModelDegree_value_type">Integer</span></li>
        </ul>

        <h3 class="parameter_description" id="measurementVariance">measurementVariance</h3>
        <ul class="parameter_description_list">
            <li>Short Description: <span id="measurementVariance_short_desc">Additive measurement noise variance (min = 0.0)</span>
            </li>
            <li>Long Description: <span id="measurementVariance_long_desc">
                If the value is greater than zero, independent Gaussian noise will be added with mean zero and the given
                variance to each variables in the simulated output.</span>
            </li>
            <li>Default Value: <span id="measurementVariance_default_value">0.0</span></li>
            <li>Lower Bound: <span id="measurementVariance_lower_bound">0.0</span></li>
            <li>Upper Bound: <span id="measurementVariance_upper_bound">1.7976931348623157E308</span></li>
            <li>Value Type: <span id="measurementVariance_value_type">Double</span></li>
        </ul>

        <h3 class="parameter_description" id="mgmParam1">mgmParam1</h3>
        <ul class="parameter_description_list">
            <li>Short Description: <span id="mgmParam1_short_desc">MGM tuning parameter #1 (min = 0.0)</span></li>
            <li>Long Description: <span id="mgmParam1_long_desc">The MGM algorithm has three internal tuning parameters, of which this is one.</span>
            </li>
            <li>Default Value: <span id="mgmParam1_default_value">0.1</span></li>
            <li>Lower Bound: <span id="mgmParam1_lower_bound">0.0</span></li>
            <li>Upper Bound: <span id="mgmParam1_upper_bound">1.7976931348623157E308</span></li>
            <li>Value Type: <span id="mgmParam1_value_type">Double</span></li>
        </ul>

        <h3 class="parameter_description" id="mgmParam2">mgmParam2</h3>
        <ul class="parameter_description_list">
            <li>Short Description: <span id="mgmParam2_short_desc">MGM tuning parameter #2 (min = 0.0)</span></li>
            <li>Long Description: <span id="mgmParam2_long_desc">The MGM algorithm has three internal tuning parameters, of which this is one.</span>
            </li>
            <li>Default Value: <span id="mgmParam2_default_value">0.1</span></li>
            <li>Lower Bound: <span id="mgmParam2_lower_bound">0.0</span></li>
            <li>Upper Bound: <span id="mgmParam2_upper_bound">1.7976931348623157E308</span></li>
            <li>Value Type: <span id="mgmParam2_value_type">Double</span></li>
        </ul>

        <h3 class="parameter_description" id="mgmParam3">mgmParam3</h3>
        <ul class="parameter_description_list">
            <li>Short Description: <span id="mgmParam3_short_desc">MGM tuning parameter #3 (min = 0.0)</span></li>
            <li>Long Description: <span id="mgmParam3_long_desc">The MGM algorithm has three internal tuning parameters, of which this is one.</span>
            </li>
            <li>Default Value: <span id="mgmParam3_default_value">0.1</span></li>
            <li>Lower Bound: <span id="mgmParam3_lower_bound">0.0</span></li>
            <li>Upper Bound: <span id="mgmParam3_upper_bound">1.7976931348623157E308</span></li>
            <li>Value Type: <span id="mgmParam3_value_type">Double</span></li>
        </ul>

        <h3 class="parameter_description" id="minCategories">minCategories</h3>
        <ul class="parameter_description_list">
            <li>Short Description: <span id="minCategories_short_desc">Minimum number of categories (min = 2)</span>
            </li>
            <li>Long Description: <span id="minCategories_long_desc">
                The minimum number of categories to be used for randomly generated discrete variables. The default is 2.</span>
            </li>
            <li>Default Value: <span id="minCategories_default_value">3</span></li>
            <li>Lower Bound: <span id="minCategories_lower_bound">2</span></li>
            <li>Upper Bound: <span id="minCategories_upper_bound">2147483647</span></li>
            <li>Value Type: <span id="minCategories_value_type">Integer</span></li>
        </ul>

        <h3 class="parameter_description" id="noRandomlyDeterminedIndependence">noRandomlyDeterminedIndependence</h3>
        <ul class="parameter_description_list">
            <li>Short Description: <span id="noRandomlyDeterminedIndependence_short_desc">
                Yes, if use the cutoff threshold for the independence test.</span>
            </li>
            <li>Long Description: <span id="noRandomlyDeterminedIndependence_long_desc">null</span></li>
            <li>Default Value: <span id="noRandomlyDeterminedIndependence_default_value">false</span></li>
            <li>Lower Bound: <span id="noRandomlyDeterminedIndependence_lower_bound"></span></li>
            <li>Upper Bound: <span id="noRandomlyDeterminedIndependence_upper_bound"></span></li>
            <li>Value Type: <span id="noRandomlyDeterminedIndependence_value_type">Boolean</span></li>
        </ul>

        <h3 class="parameter_description" id="numBasisFunctions">numBasisFunctions</h3>
        <ul class="parameter_description_list">
            <li>Short Description: <span id="numBasisFunctions_short_desc">Number of functions to use in (truncated) basis</span>
            </li>
            <li>Long Description: <span id="numBasisFunctions_long_desc">
                This parameter specifies how many of the most significant basis functions to use as a basis.</span>
            </li>
            <li>Default Value: <span id="numBasisFunctions_default_value">30</span></li>
            <li>Lower Bound: <span id="numBasisFunctions_lower_bound">1</span></li>
            <li>Upper Bound: <span id="numBasisFunctions_upper_bound">2147483647</span></li>
            <li>Value Type: <span id="numBasisFunctions_value_type">Integer</span></li>
        </ul>

        <h3 class="parameter_description" id="numBscBootstrapSamples">numBscBootstrapSamples</h3>
        <ul class="parameter_description_list">
            <li>Short Description: <span id="numBscBootstrapSamples_short_desc">The number of bootstrappings drawing from posterior dist. (min = 1)</span>
            </li>
            <li>Long Description: <span id="numBscBootstrapSamples_long_desc">null</span></li>
            <li>Default Value: <span id="numBscBootstrapSamples_default_value">50</span></li>
            <li>Lower Bound: <span id="numBscBootstrapSamples_lower_bound">1</span></li>
            <li>Upper Bound: <span id="numBscBootstrapSamples_upper_bound">2147483647</span></li>
            <li>Value Type: <span id="numBscBootstrapSamples_value_type">Integer</span></li>
        </ul>

        <h3 class="parameter_description" id="numCategories">numCategories</h3>
        <ul class="parameter_description_list">
            <li>Short Description: <span id="numCategories_short_desc">Number of categories for discrete variables (min = 2)</span>
            </li>
            <li>Long Description: <span id="numCategories_long_desc">
                The number of categories to be used for randomly generated discrete variables. The default is 4; the minimum is 2.</span>
            </li>
            <li>Default Value: <span id="numCategories_default_value">4</span></li>
            <li>Lower Bound: <span id="numCategories_lower_bound">2</span></li>
            <li>Upper Bound: <span id="numCategories_upper_bound">2147483647</span></li>
            <li>Value Type: <span id="numCategories_value_type">Integer</span></li>
        </ul>

        <h3 class="parameter_description" id="numCategoriesToDiscretize">numCategoriesToDiscretize</h3>
        <ul class="parameter_description_list">
            <li>Short Description: <span id="numCategoriesToDiscretize_short_desc">
                The number of categories used to discretize continuous variables, if necessary (min = 2)</span>
            </li>
            <li>Long Description: <span id="numCategoriesToDiscretize_long_desc">
                In case the exact algorithm is not used for discrete children and continuous parents is not used,
                the This parameter gives the number of categories to use for this second (discretize) backup copy of
                the continuous variables.
            </span>
            </li>
            <li>Default Value: <span id="numCategoriesToDiscretize_default_value">3</span></li>
            <li>Lower Bound: <span id="numCategoriesToDiscretize_lower_bound">2</span></li>
            <li>Upper Bound: <span id="numCategoriesToDiscretize_upper_bound">2147483647</span></li>
            <li>Value Type: <span id="numCategoriesToDiscretize_value_type">Integer</span></li>
        </ul>

        <h3 class="parameter_description" id="numLags">numLags</h3>
        <ul class="parameter_description_list">
            <li>Short Description: <span id="numLags_short_desc">The number of lags in the time lag model</span></li>
            <li>Long Description: <span id="numLags_long_desc">
                A time lag model may take variables from previous time steps into account. This determines how many
                steps back these relevant variables might go.</span>
            </li>
            <li>Default Value: <span id="numLags_default_value">1</span></li>
            <li>Lower Bound: <span id="numLags_lower_bound">-2147483648</span></li>
            <li>Upper Bound: <span id="numLags_upper_bound">2147483647</span></li>
            <li>Value Type: <span id="numLags_value_type">Integer</span></li>
        </ul>

        <h3 class="parameter_description" id="numLatents">numLatents</h3>
        <ul class="parameter_description_list">
            <li>Short Description: <span id="numLatents_short_desc">Number of additional latent variables (min = 0)</span></li>
            <li>Long Description: <span id="numLatents_long_desc">
<<<<<<< HEAD
                A latent (or ‘unmeasured’) variable is one for which values are not recorded in the dataset being analyzed.
                These are additional variable in the graph.
               </span>
=======
                Thye numbger of additional latent variables to include in the datasets</span>
>>>>>>> 3404f716
            </li>
            <li>Default Value: <span id="numLatents_default_value">0</span></li>
            <li>Lower Bound: <span id="numLatents_lower_bound">0</span></li>
            <li>Upper Bound: <span id="numLatents_upper_bound">2147483647</span></li>
            <li>Value Type: <span id="numLatents_value_type">Integer</span></li>
        </ul>

        <h3 class="parameter_description" id="numMeasures">numMeasures</h3>
        <ul class="parameter_description_list">
            <li>Short Description: <span id="numMeasures_short_desc">Number of measured variables (min = 1)</span></li>
            <li>Long Description: <span id="numMeasures_long_desc">
                The number of measured (recorded in data) variables to include in the dataset.
            </span>
            </li>
            <li>Default Value: <span id="numMeasures_default_value">10</span></li>
            <li>Lower Bound: <span id="numMeasures_lower_bound">1</span></li>
            <li>Upper Bound: <span id="numMeasures_upper_bound">2147483647</span></li>
            <li>Value Type: <span id="numMeasures_value_type">Integer</span></li>
        </ul>

        <h3 class="parameter_description" id="probabilityOfEdge">probabilityOfEdge</h3>
        <ul class="parameter_description_list">
            <li>Short Description: <span id="probabilityOfEdge_short_desc">The probability, p, of an edge occurring in the graph</span></li>
            <li>Long Description: <span id="probabilityOfEdge_long_desc">For and Erdos-Renyi graph, edges are included in the graph out of all possible edges with some fixed probability; the number of edges in the graph is not fixed.</span>
            </li>
            <li>Default Value: <span id="probabilityOfEdge_default_value">0.05</span></li>
            <li>Lower Bound: <span id="probabilityOfEdge_lower_bound">0.0</span></li>
            <li>Upper Bound: <span id="probabilityOfEdge_upper_bound">1.0</span></li>
            <li>Value Type: <span id="probabilityOfEdge_value_type">Double</span></li>
        </ul>

        <h3 class="parameter_description" id="numRandomizedSearchModels">numRandomizedSearchModels</h3>
        <ul class="parameter_description_list">
            <li>Short Description: <span id="numRandomizedSearchModels_short_desc">The number of search probabilistic model (min = 1)</span>
            </li>
            <li>Long Description: <span id="numRandomizedSearchModels_long_desc">The number of search probabilistic model (min = 1)</span></li>
            <li>Default Value: <span id="numRandomizedSearchModels_default_value">10</span></li>
            <li>Lower Bound: <span id="numRandomizedSearchModels_lower_bound">1</span></li>
            <li>Upper Bound: <span id="numRandomizedSearchModels_upper_bound">2147483647</span></li>
            <li>Value Type: <span id="numRandomizedSearchModels_value_type">Integer</span></li>
        </ul>

        <h3 class="parameter_description" id="numRuns">numRuns</h3>
        <ul class="parameter_description_list">
            <li>Short Description: <span id="numRuns_short_desc">Number of runs (min = 1)</span></li>
            <li>Long Description: <span id="numRuns_long_desc">
                An analysis(randomly pick graph, randomly simulate a dataset, run an algorithm on it, look at the
                result) may be run over and over again this many times.</span>
            </li>
            <li>Default Value: <span id="numRuns_default_value">1</span></li>
            <li>Lower Bound: <span id="numRuns_lower_bound">1</span></li>
            <li>Upper Bound: <span id="numRuns_upper_bound">2147483647</span></li>
            <li>Value Type: <span id="numRuns_value_type">Integer</span></li>
        </ul>

        <h3 class="parameter_description" id="numStructuralEdges">numStructuralEdges</h3>
        <ul class="parameter_description_list">
            <li>Short Description: <span id="numStructuralEdges_short_desc">Number of structural edges</span></li>
            <li>Long Description: <span id="numStructuralEdges_long_desc">
                This is a parameter for generating random multiple indictor models (MIMs). A structural edge is an
                edge connecting two structural nodes.</span>
            </li>
            <li>Default Value: <span id="numStructuralEdges_default_value">3</span></li>
            <li>Lower Bound: <span id="numStructuralEdges_lower_bound">-2147483648</span></li>
            <li>Upper Bound: <span id="numStructuralEdges_upper_bound">2147483647</span></li>
            <li>Value Type: <span id="numStructuralEdges_value_type">Integer</span></li>
        </ul>

        <h3 class="parameter_description" id="numStructuralNodes">numStructuralNodes</h3>
        <ul class="parameter_description_list">
            <li>Short Description: <span id="numStructuralNodes_short_desc">Number of structural nodes</span></li>
            <li>Long Description: <span id="numStructuralNodes_long_desc">
                This is a parameter for generating random multiple indictor models (MIMs). A structural node is one of
                the latent variables in the model; each structural node has a number of child measured variables.</span>
            </li>
            <li>Default Value: <span id="numStructuralNodes_default_value">3</span></li>
            <li>Lower Bound: <span id="numStructuralNodes_lower_bound">-2147483648</span></li>
            <li>Upper Bound: <span id="numStructuralNodes_upper_bound">2147483647</span></li>
            <li>Value Type: <span id="numStructuralNodes_value_type">Integer</span></li>
        </ul>

        <h3 class="parameter_description" id="numberResampling">numberResampling</h3>
        <ul class="parameter_description_list">
            <li>Short Description: <span id="numberResampling_short_desc">The number of bootstraps/resampling iterations (min = 0)</span>
            </li>
            <li>Long Description: <span id="numberResampling_long_desc">
                For bootstrapping, the number of bootstrap iterations that should be done by the algorithm, with results summarized.</span>
            </li>
            <li>Default Value: <span id="numberResampling_default_value">0</span></li>
            <li>Lower Bound: <span id="numberResampling_lower_bound">0</span></li>
            <li>Upper Bound: <span id="numberResampling_upper_bound">2147483647</span></li>
            <li>Value Type: <span id="numberResampling_value_type">Integer</span></li>
        </ul>

        <h3 class="parameter_description" id="numStarts">numStarts</h3>
        <ul class="parameter_description_list">
            <li>Short Description: <span id="numStarts_short_desc">The number of restarts, random after the first (default 1)</span>
            </li>
            <li>Long Description: <span id="numStarts_long_desc">The number of times the algorithm should srarted from different initializations.
                By default, the algorithm will be run through at least once using the initialized parameters
                (zero random restarts).</span>
            </li>
            <li>Default Value: <span id="numStarts_default_value">1</span></li>
            <li>Lower Bound: <span id="numStarts_lower_bound">1</span></li>
            <li>Upper Bound: <span id="numStarts_upper_bound">2147483647</span></li>
            <li>Value Type: <span id="numStarts_value_type">Integer</span></li>
        </ul>

        <h3 class="parameter_description" id="otherPermMethod">otherPermMethod</h3>
        <ul class="parameter_description_list">
            <li>Short Description: <span id="otherPermMethod_short_desc">
                1 = RCG, 2 = GSP, 3 = ESP, 4 = SP</span>
            </li>
            <li>Long Description: <span id="otherPermMethod_long_desc">
                 RCG (Random Carnival Game);
                 GSP ("Greedy SP") GSP using tucking
                 ESP ("Edge SP") is from Solus et al.
                 SP ("Sparsest Permutation") Raskutti and Uhler
            </span>
            </li>
            <li>Default Value: <span id="otherPermMethod_default_value">1</span></li>
            <li>Lower Bound: <span id="otherPermMethod_lower_bound">1</span></li>
            <li>Upper Bound: <span id="otherPermMethod_upper_bound">5</span></li>
            <li>Value Type: <span id="otherPermMethod_value_type">Integer</span></li>
        </ul>

        <h3 class="parameter_description" id="bossScoreType">bossScoreType</h3>
        <ul class="parameter_description_list">
            <li>Short Description: <span id="bossScoreType_short_desc">
                Yes if edge count of the model should be minimized, No if BIC should be maximized</span>
            </li>
            <li>Long Description: <span id="bossScoreType_long_desc">
                If Yes, the number of edges in the model will be minimized, following Raskutti
                and Uhler 2018. If second, the supplied score
                of the model (preferably a BIC score) will be optimized, a suggestion made
                in Solus et al. 2017.
            </span>
            </li>
            <li>Default Value: <span id="bossScoreType_default_value">false</span></li>
            <li>Lower Bound: <span id="bossScoreType_lower_bound"></span></li>
            <li>Upper Bound: <span id="bossScoreType_upper_bound"></span></li>
            <li>Value Type: <span id="bossScoreType_value_type">Boolean</span></li>
        </ul>

        <h3 class="parameter_description" id="graspCheckCovering">graspCheckCovering</h3>
        <ul class="parameter_description_list">
            <li>Short Description: <span id="graspCheckCovering_short_desc">
                Yes if covering of edges should be checked (GASP), no if not (GRASP)
            </span>
            </li>
            <li>Long Description: <span id="graspCheckCovering_long_desc">
				An edge X is covered if Parents(X) = Parents(Y) \ {X}. Not checking
				covering expands the search space.
            </span>
            </li>
            <li>Default Value: <span id="graspCheckCovering_default_value">false</span></li>
            <li>Lower Bound: <span id="graspCheckCovering_lower_bound"></span></li>
            <li>Upper Bound: <span id="graspCheckCovering_upper_bound"></span></li>
            <li>Value Type: <span id="graspCheckCovering_value_type">Boolean</span></li>
        </ul>

        <h3 class="parameter_description" id="graspForwardTuckOnly">graspForwardTuckOnly</h3>
        <ul class="parameter_description_list">
            <li>Short Description: <span id="graspForwardTuckOnly_short_desc">
                Yes if only forward tucks should be checked, no if also reverse tucks
                should be checked.</span>
            </li>
            <li>Long Description: <span id="graspForwardTuckOnly_long_desc">
				A forward tuck for X->Y moves Y to the before position of X in the permutation.
				A reverse tuck moves Y to after the position of X in the permutation.
				Including reverse tucks expands the search space.
            </span>
            </li>
            <li>Default Value: <span id="graspForwardTuckOnly_default_value">false</span></li>
            <li>Lower Bound: <span id="graspForwardTuckOnly_lower_bound"></span></li>
            <li>Upper Bound: <span id="graspForwardTuckOnly_upper_bound"></span></li>
            <li>Value Type: <span id="graspForwardTuckOnly_value_type">Boolean</span></li>
        </ul>

        <h3 class="parameter_description" id="graspBreakAFterImprovement">graspBreakAFterImprovement</h3>
        <ul class="parameter_description_list">
            <li>Short Description: <span id="graspBreakAFterImprovement_short_desc">
                Yes if depth first search returns after first improvement, No for depth first traversal.
            </span>
            </li>
            <li>Long Description: <span id="graspBreakAFterImprovement_long_desc">
				Exploring the full list in every DFS call is equivalent to what we've been
				calling the Random Carnival Game procedure (RCG).
            </span>
            </li>
            <li>Default Value: <span id="graspBreakAFterImprovement_default_value">true</span></li>
            <li>Lower Bound: <span id="graspBreakAFterImprovement_lower_bound"></span></li>
            <li>Upper Bound: <span id="graspBreakAFterImprovement_upper_bound"></span></li>
            <li>Value Type: <span id="graspBreakAFterImprovement_value_type">Boolean</span></li>
        </ul>

        <h3 class="parameter_description" id="graspOrderedAlg">graspOrderedAlg</h3>
        <ul class="parameter_description_list">
            <li>Short Description: <span id="graspOrderedAlg_short_desc">
                Yes if earlier GRaSP stages should be performed before later stages
            </span>
            </li>
            <li>Long Description: <span id="graspOrderedAlg_long_desc">
				GRaSP has three stages; these can be performed separately or in order; by default Yes.
            </span>
            </li>
            <li>Default Value: <span id="graspOrderedAlg_default_value">true</span></li>
            <li>Lower Bound: <span id="graspOrderedAlg_lower_bound"></span></li>
            <li>Upper Bound: <span id="graspOrderedAlg_upper_bound"></span></li>
            <li>Value Type: <span id="graspOrderedAlg_value_type">Boolean</span></li>
        </ul>

        <h3 class="parameter_description" id="graspUseScore">graspUseScore</h3>
        <ul class="parameter_description_list">
            <li>Short Description: <span id="graspUseScore_short_desc">
                Yes if the score should be used for MB calculations, no if the test
                should be used instead.
            </span>
            </li>
            <li>Long Description: <span id="graspUseScore_long_desc">
				In either case, compositional graphoid axioms are assumed by the
				Grow-Shrink algorithm.
            </span>
            </li>
            <li>Default Value: <span id="graspUseScore_default_value">true</span></li>
            <li>Lower Bound: <span id="graspUseScore_lower_bound"></span></li>
            <li>Upper Bound: <span id="graspUseScore_upper_bound"></span></li>
            <li>Value Type: <span id="graspUseScore_value_type">Boolean</span></li>
        </ul>

        <h3 class="parameter_description" id="graspUseVermaPearl">graspUseVermaPearl</h3>
        <ul class="parameter_description_list">
            <li>Short Description: <span id="graspUseVermaPearl_short_desc">
                Yes to use Raskutti and Uhler's DAG-building method (test), No to use Grow-Shrink (score).</span>
            </li>
            <li>Long Description: <span id="graspUseVermaPearl_long_desc">
				Raskutti and Uhler's method adds and edge X->Y if Y ~_||_ X | Prefix(Y, pi) \ {X}. Grow-Shrink
				adds an edge X->Y if X is in the Markov blanket of Y where the variable
				set is restricted to Prefix(Y, pi).
            </span>
            </li>
            <li>Default Value: <span id="graspUseVermaPearl_default_value">false</span></li>
            <li>Lower Bound: <span id="graspUseVermaPearl_lower_bound"></span></li>
            <li>Upper Bound: <span id="graspUseVermaPearl_upper_bound"></span></li>
            <li>Value Type: <span id="graspUseVermaPearl_value_type">Boolean</span></li>
        </ul>

        <h3 class="parameter_description" id="graspUseDataOrder">graspUseDataOrder</h3>
        <ul class="parameter_description_list">
            <li>Short Description: <span id="graspUseDataOrder_short_desc">
                Yes just in case data variable order should be used for the first initial
                permutation.
            </span>
            </li>
            <li>Long Description: <span id="graspUseDataOrder_long_desc">
				In either case, if multiple starting points are used, taking the best
				scoring model from among these, subsequent starting points will all be
				random shuffles.
            </span>
            </li>
            <li>Default Value: <span id="graspUseDataOrder_default_value">true</span></li>
            <li>Lower Bound: <span id="graspUseDataOrder_lower_bound"></span></li>
            <li>Upper Bound: <span id="graspUseDataOrder_upper_bound"></span></li>
            <li>Value Type: <span id="graspUseDataOrder_value_type">Boolean</span></li>
        </ul>

        <h3 class="parameter_description" id="graspAllowRandomnessIndideAlgorithm">
            graspAllowRandomnessIndideAlgorithm</h3>
        <ul class="parameter_description_list">
            <li>Short Description: <span id="graspAllowRandomnessIndideAlgorithm_short_desc">
                Allow randomness inside algorithms
            </span>
            </li>
            <li>Long Description: <span id="graspAllowRandomnessIndideAlgorithm_long_desc">
				This allows variables orders to be shuffled in certain sports to speed up large linear, Gaussain searches
            </span>
            </li>
            <li>Default Value: <span id="graspAllowRandomnessIndideAlgorithm_default_value">false</span></li>
            <li>Lower Bound: <span id="graspAllowRandomnessIndideAlgorithm_lower_bound"></span></li>
            <li>Upper Bound: <span id="graspAllowRandomnessIndideAlgorithm_upper_bound"></span></li>
            <li>Value Type: <span id="graspAllowRandomnessIndideAlgorithm_value_type">Boolean</span></li>
        </ul>

        <h3 class="parameter_description" id="graspUseVpScoring">graspUseVpScoring</h3>
        <ul class="parameter_description_list">
            <li>Short Description: <span id="graspUseVpScoring_short_desc">
                No sure
            </span>
            </li>
            <li>Long Description: <span id="graspUseVpScoring_long_desc">
				Not sure
            </span>
            </li>
            <li>Default Value: <span id="graspUseVpScoring_default_value">false</span></li>
            <li>Lower Bound: <span id="graspUseVpScoring_lower_bound"></span></li>
            <li>Upper Bound: <span id="graspUseVpScoring_upper_bound"></span></li>
            <li>Value Type: <span id="graspUseVpScoring_value_type">Boolean</span></li>
        </ul>

        <h3 class="parameter_description" id="graspAlg">graspAlg</h3>
        <ul class="parameter_description_list">
            <li>Short Description: <span id="graspAlg_short_desc">
                1 = GRaSP1, 2 = GRaSP2, 3 = esp, 4 = GRaSP4, 5 = GRaSP4
            </span>
            </li>
            <li>Long Description: <span id="graspAlg_long_desc">
				Which version of GRaSP (temp parameter)
            </span>
            </li>
            <li>Default Value: <span id="graspAlg_default_value">1</span></li>
            <li>Lower Bound: <span id="graspAlg_lower_bound">1</span></li>
            <li>Upper Bound: <span id="graspAlg_upper_bound">5</span></li>
            <li>Value Type: <span id="graspAlg_value_type">Integer</span></li>
        </ul>

        <h3 class="parameter_description" id="graspDepth">graspDepth</h3>
        <ul class="parameter_description_list">
            <li>Short Description: <span id="graspDepth_short_desc">Recursion depth</span>
            </li>
            <li>Long Description: <span id="graspDepth_long_desc">
            	This is the depth of recursion for the depth first search.
            </span>
            </li>
            <li>Default Value: <span id="graspDepth_default_value">4</span></li>
            <li>Lower Bound: <span id="graspDepth_lower_bound">0</span></li>
            <li>Upper Bound: <span id="graspDepth_upper_bound">2147483647</span></li>
            <li>Value Type: <span id="graspDepth_value_type">Integer</span></li>
        </ul>

        <h3 class="parameter_description" id="graspUncoveredDepth">graspUncoveredDepth</h3>
        <ul class="parameter_description_list">
            <li>Short Description: <span id="graspUncoveredDepth_short_desc">Recursion depth for uncovered edges</span>
            </li>
            <li>Long Description: <span id="graspUncoveredDepth_long_desc">
            	This is the depth of recursion for the uncovered edges, past the point where there
            	are not longer any more covered edges to recurse on.
            </span>
            </li>
            <li>Default Value: <span id="graspUncoveredDepth_default_value">1</span></li>
            <li>Lower Bound: <span id="graspUncoveredDepth_lower_bound">0</span></li>
            <li>Upper Bound: <span id="graspUncoveredDepth_upper_bound">2147483647</span></li>
            <li>Value Type: <span id="graspUncoveredDepth_value_type">Integer</span></li>
        </ul>

        <h3 class="parameter_description" id="graspNonSingularDepth">graspNonSingularDepth</h3>
        <ul class="parameter_description_list">
            <li>Short Description: <span
                    id="graspNonSingularDepth_short_desc">Recursion depth for nonsingular tucks</span>
            </li>
            <li>Long Description: <span id="graspNonSingularDepth_long_desc">
            	This is the depth of recursion at which multiple tucks may be consdidered
            	per score improvement
            </span>
            </li>
            <li>Default Value: <span id="graspNonSingularDepth_default_value">1</span></li>
            <li>Lower Bound: <span id="graspNonSingularDepth_lower_bound">0</span></li>
            <li>Upper Bound: <span id="graspNonSingularDepth_upper_bound">2147483647</span></li>
            <li>Value Type: <span id="graspNonSingularDepth_value_type">Integer</span></li>
        </ul>

        <h3 class="parameter_description" id="timeout">timeout</h3>
        <ul class="parameter_description_list">
            <li>Short Description: <span id="timeout_short_desc">Timeout (best graph returned, -1 = no timeout)</span>
            </li>
            <li>Long Description: <span id="timeout_long_desc">
            	The algorithm will timeout at approximately this number of seconds from when it started
            	and return the final graph found at that point.
            </span>
            </li>
            <li>Default Value: <span id="timeout_default_value">-1</span></li>
            <li>Lower Bound: <span id="timeout_lower_bound">-1</span></li>
            <li>Upper Bound: <span id="timeout_upper_bound">2147483647</span></li>
            <li>Value Type: <span id="timeout_value_type">Integer</span></li>
        </ul>

        <ul class="parameter_description_list">
            <li>Short Description: <span id="breakTies_short_desc">Yes if the algorithm should try moving variables pairwise</span>
            </li>
            <li>Long Description: <span id="breakTies_long_desc">
                In some cases, two moves are required simultaneously to get an orientation right in the final step.
                This is not generally needed when optimizing using BIC or for large models.</span>
            </li>
            <li>Default Value: <span id="breakTies_default_value">true</span></li>
            <li>Lower Bound: <span id="breakTies_lower_bound"></span></li>
            <li>Upper Bound: <span id="breakTies_upper_bound"></span></li>
            <li>Value Type: <span id="breakTies_value_type">Boolean</span></li>
        </ul>

        <h3 class="parameter_description" id="recursive">recursive</h3>
        <ul class="parameter_description_list">
            <li>Short Description: <span id="recursive_short_desc">Yes if the algorithm should proceed recursively, no if not</span>
            </li>
            <li>Long Description: <span id="recursive_long_desc">
                Where recursive or nonrecursive variants of an algorithm are available, this selects which one to use.</span>
            </li>
            <li>Default Value: <span id="recursive_default_value">false</span></li>
            <li>Lower Bound: <span id="recursive_lower_bound"></span></li>
            <li>Upper Bound: <span id="recursive_upper_bound"></span></li>
            <li>Value Type: <span id="recursive_value_type">Boolean</span></li>
        </ul>

        <h3 class="parameter_description" id="orientTowardDConnections">orientTowardDConnections</h3>
        <ul class="parameter_description_list">
            <li>Short Description: <span id="orientTowardDConnections_short_desc">Yes if Richardson's step C (orient toward d-connection) should be used</span>
            </li>
            <li>Long Description: <span id="orientTowardDConnections_long_desc">
                Please see the description of this algorithm in Thomas Richardson and Peter Spirtes in Chapter 7 of
                Computation, Causation, & Discovery by Glymour and Cooper eds.</span>
            </li>
            <li>Default Value: <span id="orientTowardDConnections_default_value">true</span></li>
            <li>Lower Bound: <span id="orientTowardDConnections_lower_bound"></span></li>
            <li>Upper Bound: <span id="orientTowardDConnections_upper_bound"></span></li>
            <li>Value Type: <span id="orientTowardDConnections_value_type">Boolean</span></li>
        </ul>

        <h3 class="parameter_description" id="orientVisibleFeedbackLoops">orientVisibleFeedbackLoops</h3>
        <ul class="parameter_description_list">
            <li>Short Description: <span id="orientVisibleFeedbackLoops_short_desc">Yes if visible feedback loops should be oriented</span>
            </li>
            <li>Long Description: <span id="orientVisibleFeedbackLoops_long_desc">
                Please see the description of this algorithm in Thomas Richardson and Peter Spirtes in Chapter 7 of
                Computation, Causation, & Discovery by Glymour and Cooper eds.</span>
            </li>
            <li>Default Value: <span id="orientVisibleFeedbackLoops_default_value">true</span></li>
            <li>Lower Bound: <span id="orientVisibleFeedbackLoops_lower_bound"></span></li>
            <li>Upper Bound: <span id="orientVisibleFeedbackLoops_upper_bound"></span></li>
            <li>Value Type: <span id="orientVisibleFeedbackLoops_value_type">Boolean</span></li>
        </ul>

        <h3 class="parameter_description" id="outputRBD">outputRBD</h3>
        <ul class="parameter_description_list">
            <li>Short Description: <span id="outputRBD_short_desc">Constraint Scoring: Yes: Dependent Scoring, No: Independent Scoring.</span>
            </li>
            <li>Long Description: <span id="outputRBD_long_desc">null</span></li>
            <li>Default Value: <span id="outputRBD_default_value">true</span></li>
            <li>Lower Bound: <span id="outputRBD_lower_bound"></span></li>
            <li>Upper Bound: <span id="outputRBD_upper_bound"></span></li>
            <li>Value Type: <span id="outputRBD_value_type">Boolean</span></li>
        </ul>

        <h3 class="parameter_description" id="penaltyDiscount">penaltyDiscount</h3>
        <ul class="parameter_description_list">
            <li>Short Description: <span id="penaltyDiscount_short_desc">Penalty discount (min = 0.0)</span></li>
            <li>Long Description: <span id="penaltyDiscount_long_desc">
                The parameter c added to a modified BIC score of the form 2L – c k ln N, where L is the likelihood, k the number of degrees of freedom,
                and N the sample size. Higher c yield sparser graphs.</li>
            <li>Default Value: <span id="penaltyDiscount_default_value">2.0</span></li>
            <li>Lower Bound: <span id="penaltyDiscount_lower_bound">0.0</span></li>
            <li>Upper Bound: <span id="penaltyDiscount_upper_bound">1.7976931348623157E308</span></li>
            <li>Value Type: <span id="penaltyDiscount_value_type">Double</span></li>
        </ul>

        <h3 class="parameter_description" id="ebicGamma">ebicGamma</h3>
        <ul class="parameter_description_list">
            <li>Short Description: <span id="ebicGamma_short_desc">EBIC Gamma (0-1)</span></li>
            <li>Long Description: <span id="ebicGamma_long_desc">The gamma parameter for Extended BIC (Chen and Chen). In [0, 1].</span>
            </li>
            <li>Default Value: <span id="ebicGamma_default_value">0.8</span></li>
            <li>Lower Bound: <span id="ebicGamma_lower_bound">0.0</span></li>
            <li>Upper Bound: <span id="ebicGamma_upper_bound">1.0</span></li>
            <li>Value Type: <span id="ebicGamma_value_type">Double</span></li>
        </ul>

        <h3 class="parameter_description" id="trueErrorVariance">trueErrorVariance</h3>
        <ul class="parameter_description_list">
            <li>Short Description: <span id="trueErrorVariance_short_desc">True error variance</span></li>
            <li>Long Description: <span id="trueErrorVariance_long_desc">
                The true error variance of the model, assuming this is the same for all variables.</span>
            </li>
            <li>Default Value: <span id="trueErrorVariance_default_value">1.0</span></li>
            <li>Lower Bound: <span id="trueErrorVariance_lower_bound">0.0</span></li>
            <li>Upper Bound: <span id="trueErrorVariance_upper_bound">1.7976931348623157E308</span></li>
            <li>Value Type: <span id="trueErrorVariance_value_type">Double</span></li>
        </ul>

        <h3 class="parameter_description" id="zSRiskBound">zSRiskBound</h3>
        <ul class="parameter_description_list">
            <li>Short Description: <span id="zSRiskBound_short_desc">Risk bound</span></li>
            <li>Long Description: <span id="zSRiskBound_long_desc">
                This is the probability of getting the true model if a correct model is discovered. Could underfit.</span>
            </li>
            <li>Default Value: <span id="zSRiskBound_default_value">0.001</span></li>
            <li>Lower Bound: <span id="zSRiskBound_lower_bound">0</span></li>
            <li>Upper Bound: <span id="zSRiskBound_upper_bound">1</span></li>
            <li>Value Type: <span id="zSRiskBound_value_type">Double</span></li>
        </ul>

        <h3 class="parameter_description" id="correlationThreshold">correlationThreshold</h3>
        <ul class="parameter_description_list">
            <li>Short Description: <span id="correlationThreshold_short_desc">Correlation Threshold</span></li>
            <li>Long Description: <span id="correlationThreshold_long_desc">
                The algorithm will complain if correlations are found that are greater than this in absolute value.</span>
            </li>
            <li>Default Value: <span id="correlationThreshold_default_value">1</span></li>
            <li>Lower Bound: <span id="correlationThreshold_lower_bound">0</span></li>
            <li>Upper Bound: <span id="correlationThreshold_upper_bound">1</span></li>
            <li>Value Type: <span id="correlationThreshold_value_type">Double</span></li>
        </ul>

        <h3 class="parameter_description" id="manualLambda">manualLambda</h3>
        <ul class="parameter_description_list">
            <li>Short Description: <span id="manualLambda_short_desc">Lambda (manually set)</span></li>
            <li>Long Description: <span id="manualLambda_long_desc">
                The manually set lambda for GIC--the default is 10, though this should be set by the user to a good value.
            </span></li>
            <li>Default Value: <span id="manualLambda_default_value">10.0</span></li>
            <li>Lower Bound: <span id="manualLambda_lower_bound">0.0</span></li>
            <li>Upper Bound: <span id="manualLambda_upper_bound">1.7976931348623157E308</span></li>
            <li>Value Type: <span id="manualLambda_value_type">Double</span></li>
        </ul>

        <h3 class="parameter_description" id="thresholdAlpha">errorThreshold</h3>
        <ul class="parameter_description_list">
            <li>Short Description: <span id="thresholdAlpha_short_desc">Error Threshold</span></li>
            <li>Long Description: <span id="thresholdAlpha_long_desc">Adjusts the threshold for judging conditional dependence.</span>
            </li>
            <li>Default Value: <span id="thresholdAlpha_default_value">0.5</span></li>
            <li>Lower Bound: <span id="thresholdAlpha_lower_bound">0.0</span></li>
            <li>Upper Bound: <span id="thresholdAlpha_upper_bound">1</span></li>
            <li>Value Type: <span id="thresholdAlpha_value_type">Double</span></li>
        </ul>

        <h3 class="parameter_description" id="parallelism">parallelism</h3>
        <ul class="parameter_description_list">
            <li>Short Description: <span id="parallelism_short_desc">The number of threads to use in the search</span>
            </li>
            <li>Long Description: <span id="parallelism_long_desc">
                If this parameter is offered, it will control the number of threads used in the search for the sections
                of the search that can be parallelized.</span>
            </li>
            <li>Default Value: <span id="parallelism_default_value">1</span></li>
            <li>Lower Bound: <span id="parallelism_lower_bound">1</span></li>
            <li>Upper Bound: <span id="parallelism_upper_bound">2147483647</span></li>
            <li>Value Type: <span id="parallelism_value_type">Integer</span></li>
        </ul>


        <h3 class="parameter_description" id="percentDiscrete">percentDiscrete</h3>
        <ul class="parameter_description_list">
            <li>Short Description: <span id="percentDiscrete_short_desc">Percentage of discrete variables (0 - 100) for mixed data</span>
            </li>
            <li>Long Description: <span id="percentDiscrete_long_desc">
                For a mixed data type simulation, specifies the percentage of variables that should be simulated (randomly)
                as discrete. The rest will be taken to be continuous. The default is 0—i.e. no discrete variables.</span>
            </li>
            <li>Default Value: <span id="percentDiscrete_default_value">50.0</span></li>
            <li>Lower Bound: <span id="percentDiscrete_lower_bound">0.0</span></li>
            <li>Upper Bound: <span id="percentDiscrete_upper_bound">100.0</span></li>
            <li>Value Type: <span id="percentDiscrete_value_type">Double</span></li>
        </ul>

        <h3 class="parameter_description" id="percentResampleSize">percentResampleSize</h3>
        <ul class="parameter_description_list">
            <li>Short Description: <span
                    id="percentResampleSize_short_desc">The percentage of resample size (min = 0.1)</span></li>
            <li>Long Description: <span id="percentResampleSize_long_desc">
                This parameter specifies the percentage of records in the bootstrap (as a
                percentage of the total original sample size of the data being bootstrapped).</span>
            </li>
            <li>Default Value: <span id="percentResampleSize_default_value">90</span></li>
            <li>Lower Bound: <span id="percentResampleSize_lower_bound">-2147483648</span></li>
            <li>Upper Bound: <span id="percentResampleSize_upper_bound">2147483647</span></li>
            <li>Value Type: <span id="percentResampleSize_value_type">Integer</span></li>
        </ul>

        <h3 class="parameter_description" id="possibleDsepDone">possibleDsepDone</h3>
        <ul class="parameter_description_list">
            <li>Short Description: <span
                    id="possibleDsepDone_short_desc">Yes if the possible dsep search should be done</span></li>
            <li>Long Description: <span id="possibleDsepDone_long_desc">
                This algorithm has a possible d-sep path search, which can be time-consuming. See Spirtes, Glymour, and
                Scheines (2000) for details.</span>
            </li>
            <li>Default Value: <span id="possibleDsepDone_default_value">true</span></li>
            <li>Lower Bound: <span id="possibleDsepDone_lower_bound"></span></li>
            <li>Upper Bound: <span id="possibleDsepDone_upper_bound"></span></li>
            <li>Value Type: <span id="possibleDsepDone_value_type">Boolean</span></li>
        </ul>

        <h3 class="parameter_description" id="probCycle">probCycle</h3>
        <ul class="parameter_description_list">
            <li>Short Description: <span id="probCycle_short_desc">The probability of adding a cycle to the graph</span>
            </li>
            <li>Long Description: <span id="probCycle_long_desc">
                Sets the probability that any particular set of 3, 4, or 5 of nodes will be used to
                form a cycle in the graph.</span>
            </li>
            <li>Default Value: <span id="probCycle_default_value">1.0</span></li>
            <li>Lower Bound: <span id="probCycle_lower_bound">0.0</span></li>
            <li>Upper Bound: <span id="probCycle_upper_bound">1.0</span></li>
            <li>Value Type: <span id="probCycle_value_type">Double</span></li>
        </ul>

        <h3 class="parameter_description" id="probTwoCycle">probTwoCycle</h3>
        <ul class="parameter_description_list">
            <li>Short Description: <span id="probTwoCycle_short_desc">The probability of creating a 2-cycles in the graph (0 - 1)</span>
            </li>
            <li>Long Description: <span id="probTwoCycle_long_desc">
                Any edge X*-*Y may be replaced with a 2-cycle (feedback loop) between X and Y with this probility.</span>
            </li>
            <li>Default Value: <span id="probTwoCycle_default_value">0.0</span></li>
            <li>Lower Bound: <span id="probTwoCycle_lower_bound">0.0</span></li>
            <li>Upper Bound: <span id="probTwoCycle_upper_bound">1.0</span></li>
            <li>Value Type: <span id="probTwoCycle_value_type">Double</span></li>
        </ul>

        <h3 class="parameter_description" id="randomSelectionSize">randomSelectionSize</h3>
        <ul class="parameter_description_list">
            <li>Short Description: <span id="randomSelectionSize_short_desc">The number of datasets that should be taken in each random sample</span>
            </li>
            <li>Long Description: <span id="randomSelectionSize_long_desc">
                The number of dataset that should be taken in each random sample of datasets.</span>
            </li>
            <li>Default Value: <span id="randomSelectionSize_default_value">1</span></li>
            <li>Lower Bound: <span id="randomSelectionSize_lower_bound">-2147483648</span></li>
            <li>Upper Bound: <span id="randomSelectionSize_upper_bound">2147483647</span></li>
            <li>Value Type: <span id="randomSelectionSize_value_type">Integer</span></li>
        </ul>

        <h3 class="parameter_description" id="randomizeColumns">randomizeColumns</h3>
        <ul class="parameter_description_list">
            <li>Short Description: <span id="randomizeColumns_short_desc">Yes if the order of the columns in each datasets should be randomized</span>
            </li>
            <li>Long Description: <span id="randomizeColumns_long_desc">
                In the real world where unfaithfulness is an issue the order of variables in the data may for some
                algorithms affect the output. For testing purposes, if Yes, the data columns are randomly re-ordered.</span>
            </li>
            <li>Default Value: <span id="randomizeColumns_default_value">true</span></li>
            <li>Lower Bound: <span id="randomizeColumns_lower_bound"></span></li>
            <li>Upper Bound: <span id="randomizeColumns_upper_bound"></span></li>
            <li>Value Type: <span id="randomizeColumns_value_type">Boolean</span></li>
        </ul>

        <h3 class="parameter_description" id="rcitNumFeatures">rcitNumFeatures</h3>
        <ul class="parameter_description_list">
            <li>Short Description: <span id="rcitNumFeatures_short_desc">The number of random features to use</span>
            </li>
            <li>Long Description: <span id="rcitNumFeatures_long_desc"></span></li>
            <li>Default Value: <span id="rcitNumFeatures_default_value">10</span></li>
            <li>Lower Bound: <span id="rcitNumFeatures_lower_bound">1</span></li>
            <li>Upper Bound: <span id="rcitNumFeatures_upper_bound">2147483647</span></li>
            <li>Value Type: <span id="rcitNumFeatures_value_type">Integer</span></li>
        </ul>

        <h3 class="parameter_description" id="resamplingEnsemble">resamplingEnsemble</h3>
        <ul class="parameter_description_list">
            <li>Short Description: <span id="resamplingEnsemble_short_desc">Ensemble method: Preserved (0), Highest (1), Majority (2)</span>
            </li>
            <li>Long Description: <span id="resamplingEnsemble_long_desc">
                Preserved = keep highest frequency edges; Highest = keep highest frequency edges but
                ignore the no edge case if maximal; Majority = keep edges only if their frequency is
                greater than 0.5.
            </span>
            </li>
            <li>Default Value: <span id="resamplingEnsemble_default_value">0</span></li>
            <li>Lower Bound: <span id="resamplingEnsemble_lower_bound">0</span></li>
            <li>Upper Bound: <span id="resamplingEnsemble_upper_bound">2</span></li>
            <li>Value Type: <span id="resamplingEnsemble_value_type">Integer</span></li>
        </ul>

        <h3 class="parameter_description" id="resamplingWithReplacement">resamplingWithReplacement</h3>
        <ul class="parameter_description_list">
            <li>Short Description: <span id="resamplingWithReplacement_short_desc">Yes, if sampling with replacement (bootstrapping)</span>
            </li>
            <li>Long Description: <span id="resamplingWithReplacement_long_desc">
                Yes if resampling can be done with replacement, No if not. or without replacement. If with replacement, it is
                possible to have more than one copy of some of the records in the original dataset being included
                in the bootstrap.</span>
            </li>
            <li>Default Value: <span id="resamplingWithReplacement_default_value">true</span></li>
            <li>Lower Bound: <span id="resamplingWithReplacement_lower_bound"></span></li>
            <li>Upper Bound: <span id="resamplingWithReplacement_upper_bound"></span></li>
            <li>Value Type: <span id="resamplingWithReplacement_value_type">Boolean</span></li>
        </ul>

        <h3 class="parameter_description" id="priorEquivalentSampleSize">priorEquivalentSampleSize</h3>
        <ul class="parameter_description_list">
            <li>Short Description: <span id="priorEquivalentSampleSize_short_desc">Prior equivalent sample size (min = 1.0)</span>
            </li>
            <li>Long Description: <span id="priorEquivalentSampleSize_long_desc">
                This sets the prior equivalent sample size. This number is added to the sample size for each
                conditional probability table in the model and is divided equally among the cells in the table.
            </span>
            </li>
            <li>Default Value: <span id="priorEquivalentSampleSize_default_value">10.0</span></li>
            <li>Lower Bound: <span id="priorEquivalentSampleSize_lower_bound">1.0</span></li>
            <li>Upper Bound: <span id="priorEquivalentSampleSize_upper_bound">1.7976931348623157E308</span></li>
            <li>Value Type: <span id="priorEquivalentSampleSize_value_type">Double</span></li>
        </ul>

        <h3 class="parameter_description" id="sampleSize">sampleSize</h3>
        <ul class="parameter_description_list">
            <li>Short Description: <span id="sampleSize_short_desc">Sample size (min = 1)</span></li>
            <li>Long Description: <span id="sampleSize_long_desc">
                Ddetermines now many records should be generated for the data.
                The minimum number of records is 1; the default is set to 1000.</span>
            </li>
            <li>Default Value: <span id="sampleSize_default_value">1000</span></li>
            <li>Lower Bound: <span id="sampleSize_lower_bound">1</span></li>
            <li>Upper Bound: <span id="sampleSize_upper_bound">2147483647</span></li>
            <li>Value Type: <span id="sampleSize_value_type">Integer</span></li>
        </ul>

        <h3 class="parameter_description" id="saveLatentVars">saveLatentVars</h3>
        <ul class="parameter_description_list">
            <li>Short Description: <span id="saveLatentVars_short_desc">Save latent variables.</span></li>
            <li>Long Description: <span id="saveLatentVars_long_desc">
                Yes if one wishes to have values for latent variables saved out with the rest of the data;
                No if only data for the measured variables should be saved.</span>
            </li>
            <li>Default Value: <span id="saveLatentVars_default_value">false</span></li>
            <li>Lower Bound: <span id="saveLatentVars_lower_bound"></span></li>
            <li>Upper Bound: <span id="saveLatentVars_upper_bound"></span></li>
            <li>Value Type: <span id="saveLatentVars_value_type">Boolean</span></li>
        </ul>

        <h3 class="parameter_description" id="scaleFreeAlpha">scaleFreeAlpha</h3>
        <ul class="parameter_description_list">
            <li>Short Description: <span id="scaleFreeAlpha_short_desc">For scale-free graphs, the parameter alpha (min = 0.0)</span>
            </li>
            <li>Long Description: <span id="scaleFreeAlpha_long_desc">
                We use the algorithm for generating scale free graphs described in B. Bollobas,C. Borgs, J. Chayes,
                and O. Riordan (2003). Please see this article for a description of the parameters.</span>
            </li>
            <li>Default Value: <span id="scaleFreeAlpha_default_value">0.05</span></li>
            <li>Lower Bound: <span id="scaleFreeAlpha_lower_bound">0.0</span></li>
            <li>Upper Bound: <span id="scaleFreeAlpha_upper_bound">1.0</span></li>
            <li>Value Type: <span id="scaleFreeAlpha_value_type">Double</span></li>
        </ul>

        <h3 class="parameter_description" id="scaleFreeBeta">scaleFreeBeta</h3>
        <ul class="parameter_description_list">
            <li>Short Description: <span id="scaleFreeBeta_short_desc">For scale-free graphs, the parameter beta (min = 0.0)</span>
            </li>
            <li>Long Description: <span id="scaleFreeBeta_long_desc">
                We use the algorithm for generating scale free graphs described in B. Bollobas,C. Borgs, J. Chayes, and
                O. Riordan (2003). Please see this article for a description of the parameters.</span>
            </li>
            <li>Default Value: <span id="scaleFreeBeta_default_value">0.9</span></li>
            <li>Lower Bound: <span id="scaleFreeBeta_lower_bound">0.0</span></li>
            <li>Upper Bound: <span id="scaleFreeBeta_upper_bound">1.0</span></li>
            <li>Value Type: <span id="scaleFreeBeta_value_type">Double</span></li>
        </ul>

        <h3 class="parameter_description" id="scaleFreeDeltaIn">scaleFreeDeltaIn</h3>
        <ul class="parameter_description_list">
            <li>Short Description: <span id="scaleFreeDeltaIn_short_desc">For scale-free graphs, the parameter delta_in (min = 0.0)</span>
            </li>
            <li>Long Description: <span id="scaleFreeDeltaIn_long_desc">
                We use the algorithm for generating scale free graphs described in B. Bollobas,C. Borgs, J. Chayes, and
                O. Riordan (2003). Please see this article for a description of the parameters.</span>
            </li>
            <li>Default Value: <span id="scaleFreeDeltaIn_default_value">3</span></li>
            <li>Lower Bound: <span id="scaleFreeDeltaIn_lower_bound">-2147483648</span></li>
            <li>Upper Bound: <span id="scaleFreeDeltaIn_upper_bound">2147483647</span></li>
            <li>Value Type: <span id="scaleFreeDeltaIn_value_type">Integer</span></li>
        </ul>

        <h3 class="parameter_description" id="scaleFreeDeltaOut">scaleFreeDeltaOut</h3>
        <ul class="parameter_description_list">
            <li>Short Description: <span id="scaleFreeDeltaOut_short_desc">For scale-free graphs, the parameter delta_out (min = 0.0)</span>
            </li>
            <li>Long Description: <span id="scaleFreeDeltaOut_long_desc">
                We use the algorithm for generating scale free graphs described in B. Bollobas,C. Borgs, J. Chayes, and
                O. Riordan (2003). Please see this article for a description of the parameters.</span>
            </li>
            <li>Default Value: <span id="scaleFreeDeltaOut_default_value">3</span></li>
            <li>Lower Bound: <span id="scaleFreeDeltaOut_lower_bound">-2147483648</span></li>
            <li>Upper Bound: <span id="scaleFreeDeltaOut_upper_bound">2147483647</span></li>
            <li>Value Type: <span id="scaleFreeDeltaOut_value_type">Integer</span></li>
        </ul>

        <h3 class="parameter_description" id="selfLoopCoef">selfLoopCoef</h3>
        <ul class="parameter_description_list">
            <li>Short Description: <span
                    id="selfLoopCoef_short_desc">The coefficient for the self-loop (default 0.0)</span></li>
            <li>Long Description: <span id="selfLoopCoef_long_desc">
                For simulating time series data, each variable depends on itself one time-step back with a linear edge that has this coefficient.</span>
            </li>
            <li>Default Value: <span id="selfLoopCoef_default_value">0.0</span></li>
            <li>Lower Bound: <span id="selfLoopCoef_lower_bound">0.0</span></li>
            <li>Upper Bound: <span id="selfLoopCoef_upper_bound">Infinity</span></li>
            <li>Value Type: <span id="selfLoopCoef_value_type">Double</span></li>
        </ul>

        <h3 class="parameter_description" id="semBicRule">semBicRule</h3>
        <ul class="parameter_description_list">
            <li>Short Description: <span id="semBicRule_short_desc">
                Lambda: 1 = Chickering, 2 = Nandy</span>
            </li>
            <li>Long Description: <span id="semBicRule_long_desc">The Chickering Rule uses a the difference of BIC
                scores to add or remove edges. The Nandy et al. rule uses a single calculation of a partial correlation
                in place of the likelihood difference.
            </span>
            </li>
            <li>Default Value: <span id="semBicRule_default_value">1</span></li>
            <li>Lower Bound: <span id="semBicRule_lower_bound">1</span></li>
            <li>Upper Bound: <span id="semBicRule_upper_bound">2</span></li>
            <li>Value Type: <span id="semBicRule_value_type">Integer</span></li>
        </ul>

        <h3 class="parameter_description" id="semGicRule">semGicRule</h3>
        <ul class="parameter_description_list">
            <li>Short Description: <span id="semGicRule_short_desc">
                Lambda: 1 = ln n, 2 = pn^1/3, 3 = 2 ln pn, 4 = 2(ln pn + ln ln pn), 5 = ln ln n ln pn, 6 = ln n ln pn, 7 = Manual</span>
            </li>
            <li>Long Description: <span id="semGicRule_long_desc">The rule used for calculating the lambda term
                of the score. We follow Kim, Y., Kwon, S., & Choi, H. (2012) and articles
                referenced therein. For high-dimensional data.
            </span>
            </li>
            <li>Default Value: <span id="semGicRule_default_value">4</span></li>
            <li>Lower Bound: <span id="semGicRule_lower_bound">1</span></li>
            <li>Upper Bound: <span id="semGicRule_upper_bound">7</span></li>
            <li>Value Type: <span id="semGicRule_value_type">Integer</span></li>
        </ul>

        <h3 class="parameter_description" id="semBicStructurePrior">semBicStructurePrior</h3>
        <ul class="parameter_description_list">
            <li>Short Description: <span
                    id="semBicStructurePrior_short_desc">Structure Prior for SEM BIC (default 0)</span>
            </li>
            <li>Long Description: <span id="semBicStructurePrior_long_desc">Structure prior; default is 0 (turned off); may be
                any positive number otherwise</span>
            </li>
            <li>Default Value: <span id="semBicStructurePrior_default_value">0</span></li>
            <li>Lower Bound: <span id="semBicStructurePrior_lower_bound">0</span></li>
            <li>Upper Bound: <span id="semBicStructurePrior_upper_bound">Infinity</span></li>
            <li>Value Type: <span id="semBicStructurePrior_value_type">Double</span></li>
        </ul>

        <h3 class="parameter_description" id="skipNumRecords">skipNumRecords</h3>
        <ul class="parameter_description_list">
            <li>Short Description: <span id="skipNumRecords_short_desc">Number of records that should be skipped between recordings (min = 0)</span>
            </li>
            <li>Long Description: <span id="skipNumRecords_long_desc">
                Data recordings are made every this many steps.</span>
            </li>
            <li>Default Value: <span id="skipNumRecords_default_value">0</span></li>
            <li>Lower Bound: <span id="skipNumRecords_lower_bound">0</span></li>
            <li>Upper Bound: <span id="skipNumRecords_upper_bound">2147483647</span></li>
            <li>Value Type: <span id="skipNumRecords_value_type">Integer</span></li>
        </ul>

        <h3 class="parameter_description" id="stableFAS">stableFAS</h3>
        <ul class="parameter_description_list">
            <li>Short Description: <span id="stableFAS_short_desc">Yes if the 'stable' FAS should be done</span></li>
            <li>Long Description: <span id="stableFAS_long_desc">
                If Yes, the "stable" version of the PC adjacency search is used, which for k > 0
                fixes the graph for depth k + 1 to that of the previous depth k.
            </span>
            </li>
            <li>Default Value: <span id="stableFAS_default_value">true</span></li>
            <li>Lower Bound: <span id="stableFAS_lower_bound"></span></li>
            <li>Upper Bound: <span id="stableFAS_upper_bound"></span></li>
            <li>Value Type: <span id="stableFAS_value_type">Boolean</span></li>
        </ul>

        <h3 class="parameter_description" id="standardize">standardize</h3>
        <ul class="parameter_description_list">
            <li>Short Description: <span id="standardize_short_desc">Yes if the data should be standardized</span></li>
            <li>Long Description: <span id="standardize_long_desc">
                Yes if each varaibles in the data should be standardized to have mean zero and variance 1.
            </span>
            </li>
            <li>Default Value: <span id="standardize_default_value">false</span></li>
            <li>Lower Bound: <span id="standardize_lower_bound"></span></li>
            <li>Upper Bound: <span id="standardize_upper_bound"></span></li>
            <li>Value Type: <span id="standardize_value_type">Boolean</span></li>
        </ul>

        <h3 class="parameter_description" id="structurePrior">structurePrior</h3>
        <ul class="parameter_description_list">
            <li>Short Description: <span id="structurePrior_short_desc">Structure prior coefficient (min = 0.0)</span>
            </li>
            <li>Long Description: <span id="structurePrior_long_desc">
                For Tetrad, we use as a structure prior the default number of parents for any conditional probability
                table. Higher weight is accorded to tables with about that number of parents. The prior structure weights
                are distributed according to a binomial distribution.</span>
            </li>
            <li>Default Value: <span id="structurePrior_default_value">1.0</span></li>
            <li>Lower Bound: <span id="structurePrior_lower_bound">0</span></li>
            <li>Upper Bound: <span id="structurePrior_upper_bound">1.7976931348623157E308</span></li>
            <li>Value Type: <span id="structurePrior_value_type">Double</span></li>
        </ul>

        <h3 class="parameter_description" id="symmetricFirstStep">symmetricFirstStep</h3>
        <ul class="parameter_description_list">
            <li>Short Description: <span id="symmetricFirstStep_short_desc">Yes if the first step step for FGES should do scoring for both X->Y and Y->X</span>
            </li>
            <li>Long Description: <span id="symmetricFirstStep_long_desc">
                If Yes, scores for both X->Y and X<-Y will be calculated and the higher score used.</span>
            </li>
            <li>Default Value: <span id="symmetricFirstStep_default_value">false</span></li>
            <li>Lower Bound: <span id="symmetricFirstStep_lower_bound"></span></li>
            <li>Upper Bound: <span id="symmetricFirstStep_upper_bound"></span></li>
            <li>Value Type: <span id="symmetricFirstStep_value_type">Boolean</span></li>
        </ul>

        <h3 class="parameter_description" id="targetName">targetName</h3>
        <ul class="parameter_description_list">
            <li>Short Description: <span id="targetName_short_desc">Target variable name</span></li>
            <li>Long Description: <span id="targetName_long_desc">
                The name of the target variables--for Markov blanket searches, this is the name of the variable
                for which one wants the Markov blanket or Markov blanket graph.
            </span>
            </li>
            <li>Default Value: <span id="targetName_default_value"></span></li>
            <li>Lower Bound: <span id="targetName_lower_bound"></span></li>
            <li>Upper Bound: <span id="targetName_upper_bound"></span></li>
            <li>Value Type: <span id="targetName_value_type">String</span></li>
        </ul>

        <h3 class="parameter_description" id="tDepth">tDepth</h3>
        <ul class="parameter_description_list">
            <li>Short Description: <span id="tDepth_short_desc">"T-Depth", the maximum number of neighbors considered in power set calculations</span>
            </li>
            <li>Long Description: <span id="tDepth_long_desc">For FGES, this is the maximum number of T-neighbors or H-complement-neights
                that are considered in any scoring step. Default is -1 (unlimited).</span>
            </li>
            <li>Default Value: <span id="tDepth_default_value">-1</span></li>
            <li>Lower Bound: <span id="tDepth_lower_bound">-1</span></li>
            <li>Upper Bound: <span id="tDepth_upper_bound">2147483647</span></li>
            <li>Value Type: <span id="tDepth_value_type">Integer</span></li>
        </ul>

        <h3 class="parameter_description" id="thr">thr</h3>
        <ul class="parameter_description_list">
            <li>Short Description: <span id="thr_short_desc">THR parameter (GLASSO) (min = 0.0)</span></li>
            <li>Long Description: <span id="thr_long_desc">
                Sets the maximum number of iterations of the optimization loop.</span>
            </li>
            <li>Default Value: <span id="thr_default_value">1.0E-4</span></li>
            <li>Lower Bound: <span id="thr_lower_bound">0.0</span></li>
            <li>Upper Bound: <span id="thr_upper_bound">1.7976931348623157E308</span></li>
            <li>Value Type: <span id="thr_value_type">Double</span></li>
        </ul>

        <h3 class="parameter_description" id="thresholdForNumEigenvalues">thresholdForNumEigenvalues</h3>
        <ul class="parameter_description_list">
            <li>Short Description: <span id="thresholdForNumEigenvalues_short_desc">
                Threshold to determine how many eigenvalues to use--the lower the more (0 to 1)</span>
            </li>
            <li>Long Description: <span id="thresholdForNumEigenvalues_long_desc">
                Referring to Zhang, K., Peters, J., Janzing, D., & Schölkopf, B. (2012), this parameter is the
                threshold to determine how many eigenvalues to use--the lower the more (0 to 1).</span>
            </li>
            <li>Default Value: <span id="thresholdForNumEigenvalues_default_value">0.001</span></li>
            <li>Lower Bound: <span id="thresholdForNumEigenvalues_lower_bound">0.0</span></li>
            <li>Upper Bound: <span id="thresholdForNumEigenvalues_upper_bound">Infinity</span></li>
            <li>Value Type: <span id="thresholdForNumEigenvalues_value_type">Double</span></li>
        </ul>

        <h3 class="parameter_description" id="thresholdNoRandomConstrainSearch">thresholdNoRandomConstrainSearch</h3>
        <ul class="parameter_description_list">
            <li>Short Description: <span id="thresholdNoRandomConstrainSearch_short_desc">
                Yes, if use the cutoff threshold for the meta-constraints independence test (stage 2).</span>
            </li>
            <li>Long Description: <span id="thresholdNoRandomConstrainSearch_long_desc">
                Yes, if use the cutoff threshold for the meta-constraints independence test (stage 2).</span></li>
            <li>Default Value: <span id="thresholdNoRandomConstrainSearch_default_value">true</span></li>
            <li>Lower Bound: <span id="thresholdNoRandomConstrainSearch_lower_bound"></span></li>
            <li>Upper Bound: <span id="thresholdNoRandomConstrainSearch_upper_bound"></span></li>
            <li>Value Type: <span id="thresholdNoRandomConstrainSearch_value_type">Boolean</span></li>
        </ul>

        <h3 class="parameter_description" id="thresholdNoRandomDataSearch">thresholdNoRandomDataSearch</h3>
        <ul class="parameter_description_list">
            <li>Short Description: <span id="thresholdNoRandomDataSearch_short_desc">
                Yes, if use the cutoff threshold for the constraints independence test (stage 1).</span>
            </li>
            <li>Long Description: <span id="thresholdNoRandomDataSearch_long_desc">null</span></li>
            <li>Default Value: <span id="thresholdNoRandomDataSearch_default_value">false</span></li>
            <li>Lower Bound: <span id="thresholdNoRandomDataSearch_lower_bound"></span></li>
            <li>Upper Bound: <span id="thresholdNoRandomDataSearch_upper_bound"></span></li>
            <li>Value Type: <span id="thresholdNoRandomDataSearch_value_type">Boolean</span></li>
        </ul>

        <h3 class="parameter_description" id="twoCycleAlpha">twoCycleAlpha</h3>
        <ul class="parameter_description_list">
            <li>Short Description: <span id="twoCycleAlpha_short_desc">Alpha orienting 2-cycles (min = 0.0)</span></li>
            <li>Long Description: <span id="twoCycleAlpha_long_desc">
                The alpha level of a T-test used to determine where 2-cycles exist in the graph. A value of zero turns
                off 2-cycle detection. </span>
            </li>
            <li>Default Value: <span id="twoCycleAlpha_default_value">0.0</span></li>
            <li>Lower Bound: <span id="twoCycleAlpha_lower_bound">0.0</span></li>
            <li>Upper Bound: <span id="twoCycleAlpha_upper_bound">1.0</span></li>
            <li>Value Type: <span id="twoCycleAlpha_value_type">Double</span></li>
        </ul>

        <h3 class="parameter_description" id="timeLimit">timeLimit</h3>
        <ul class="parameter_description_list">
            <li>Short Description: <span id="timeLimit_short_desc">Time limit</span></li>
            <li>Long Description: <span
                    id="timeLimit_long_desc">T-Separation requires a time limit. Default 1000.</span>
            </li>
            <li>Default Value: <span id="timeLimit_default_value">1000.0</span></li>
            <li>Lower Bound: <span id="timeLimit_lower_bound">0.0</span></li>
            <li>Upper Bound: <span id="timeLimit_upper_bound">1.7976931348623157E308</span></li>
            <li>Value Type: <span id="timeLimit_value_type">Double</span></li>
        </ul>


        <h3 class="parameter_description" id="adjustOrientations">adjustOrientations</h3>
        <ul class="parameter_description_list">
            <li>Short Description: <span id="adjustOrientations_short_desc">Yes, if the orientation adjustment step should be included</span>
            </li>
            <li>Long Description: <span id="adjustOrientations_long_desc">Yes, if the orientation adjustment step should be included</span></li>
            <li>Default Value: <span id="adjustOrientations_default_value">false</span></li>
            <li>Lower Bound: <span id="adjustOrientations_lower_bound"></span></li>
            g
            <li>Upper Bound: <span id="adjustOrientations_upper_bound"></span></li>
            <li>Value Type: <span id="adjustOrientations_value_type">Boolean</span></li>
        </ul>

        <h3 class="parameter_description" id="upperBound">upperBound</h3>
        <ul class="parameter_description_list">
            <li>Short Description: <span id="upperBound_short_desc">Upper bound cutoff threshold</span></li>
            <li>Long Description: <span id="upperBound_long_desc">null</span></li>
            <li>Default Value: <span id="upperBound_default_value">0.7</span></li>
            <li>Lower Bound: <span id="upperBound_lower_bound">0.0</span></li>
            <li>Upper Bound: <span id="upperBound_upper_bound">1.0</span></li>
            <li>Value Type: <span id="upperBound_value_type">Double</span></li>
        </ul>

        <h3 class="parameter_description" id="useCorrDiffAdjacencies">useCorrDiffAdjacencies</h3>
        <ul class="parameter_description_list">
            <li>Short Description: <span id="useCorrDiffAdjacencies_short_desc">Yes if adjacencies from conditional correlation differences should be used</span>
            </li>
            <li>Long Description: <span id="useCorrDiffAdjacencies_long_desc">
                FASK can use adjacencies X—Y where |corr(X,Y|X>0) – corr(X,Y|Y>0)| > threshold. This expression will be
                nonzero only if there is a path between X and Y; heuristically, if the difference is greater than,
                say, 0.3, we infer an adjacency.</span>
            </li>
            <li>Default Value: <span id="useCorrDiffAdjacencies_default_value">true</span></li>
            <li>Lower Bound: <span id="useCorrDiffAdjacencies_lower_bound"></span></li>
            <li>Upper Bound: <span id="useCorrDiffAdjacencies_upper_bound"></span></li>
            <li>Value Type: <span id="useCorrDiffAdjacencies_value_type">Boolean</span></li>
        </ul>

        <h3 class="parameter_description" id="useFasAdjacencies">useFasAdjacencies</h3>
        <ul class="parameter_description_list">
            <li>Short Description: <span id="useFasAdjacencies_short_desc">Yes if adjacencies from the FAS search (correlation) should be used</span>
            </li>
            <li>Long Description: <span id="useFasAdjacencies_long_desc">
                Determines whether adjacencies found by conditional correlation should be included in the final model.</span>
            </li>
            <li>Default Value: <span id="useFasAdjacencies_default_value">true</span></li>
            <li>Lower Bound: <span id="useFasAdjacencies_lower_bound"></span></li>
            <li>Upper Bound: <span id="useFasAdjacencies_upper_bound"></span></li>
            <li>Value Type: <span id="useFasAdjacencies_value_type">Boolean</span></li>
        </ul>

        <h3 class="parameter_description" id="semImSimulationType">semImSimulationType</h3>
        <ul class="parameter_description_list">
            <li>Short Description: <span id="semImSimulationType_short_desc">Yes if recursive simulation, No if reduced form simulation</span>
            </li>
            <li>Long Description: <span id="semImSimulationType_long_desc">
                Determines the type of simulation done. If recursive, the graph must be a DAG in causal order.
            "Reduced form" means X = (I - B)^-1 e, which requires a possibly large matrix inversion.</span>
            </li>
            <li>Default Value: <span id="semImSimulationType_default_value">true</span></li>
            <li>Lower Bound: <span id="semImSimulationType_lower_bound"></span></li>
            <li>Upper Bound: <span id="semImSimulationType_upper_bound"></span></li>
            <li>Value Type: <span id="semImSimulationType_value_type">Boolean</span></li>
        </ul>

        <h3 class="parameter_description" id="simulationErrorType">simulationErrorType</h3>
        <ul class="parameter_description_list">
            <li>Short Description: <span id="simulationErrorType_short_desc">
            	1 = Usual LG SEM, 2 = Indep U(lb, ub), 3 = Indep Exp(lambda), 4 = Indep Gumbel(mu, beta)</span></li>
            <li>Long Description: <span id="simulationErrorType_long_desc">Exogenous error type</span></li>
            <li>Default Value: <span id="simulationErrorType_default_value">1</span></li>
            <li>Lower Bound: <span id="simulationErrorType_lower_bound">1</span></li>
            <li>Upper Bound: <span id="simulationErrorType_upper_bound">4</span></li>
            <li>Value Type: <span id="simulationErrorType_value_type">Integer</span></li>
        </ul>

        <h3 class="parameter_description" id="simulationParam1">simulationParam1</h3>
        <ul class="parameter_description_list">
            <li>Short Description: <span id="simulationParam1_short_desc">
            	Indep error parameter #1</span></li>
            <li>Long Description: <span id="simulationParam1_long_desc">Exogenous error parameter #1</span></li>
            <li>Default Value: <span id="simulationParam1_default_value">0.0</span></li>
            <li>Lower Bound: <span id="simulationParam1_lower_bound">-1000</span></li>
            <li>Upper Bound: <span id="simulationParam1_upper_bound">1000</span></li>
            <li>Value Type: <span id="simulationParam1_value_type">Double</span></li>
        </ul>

        <h3 class="parameter_description" id="simulationParam2">simulationParam2</h3>
        <ul class="parameter_description_list">
            <li>Short Description: <span id="simulationParam2_short_desc">
            	Indep error parameter #2, if used</span></li>
            <li>Long Description: <span id="simulationParam2_long_desc">Exogenous error parameter #2</span></li>
            <li>Default Value: <span id="simulationParam2_default_value">1.0</span></li>
            <li>Lower Bound: <span id="simulationParam2_lower_bound">-1000</span></li>
            <li>Upper Bound: <span id="simulationParam2_upper_bound">1000</span></li>
            <li>Value Type: <span id="simulationParam2_value_type">Double</span></li>
        </ul>

        <h3 class="parameter_description" id="ess">ess</h3>
        <ul class="parameter_description_list">
            <li>Short Description: <span id="ess_short_desc">Yes if the equivalent sample size should be used in place of N</span>
            </li>
            <li>Long Description: <span id="ess_long_desc">We calculate the equivalent sample size by assuming that all record are equally correlated</span>
            </li>
            <li>Default Value: <span id="ess_default_value">false</span></li>
            <li>Lower Bound: <span id="ess_lower_bound"></span></li>
            <li>Upper Bound: <span id="ess_upper_bound"></span></li>
            <li>Value Type: <span id="ess_value_type">Boolean</span></li>
        </ul>


        <h3 class="parameter_description" id="useGap">useGap</h3>
        <ul class="parameter_description_list">
            <li>Short Description: <span id="useGap_short_desc">Yes if the GAP algorithms should be used. No if the SAG algorithm should be used</span>
            </li>
            <li>Long Description: <span id="useGap_long_desc">
                True if one should first find all possible initial sets, grows these out, and then picks a
                non-overlapping such largest sets from these. No if one should grow pure clusters one at a time,
                excluding variables found in earlier clusters.</span>
            </li>
            <li>Default Value: <span id="useGap_default_value">false</span></li>
            <li>Lower Bound: <span id="useGap_lower_bound"></span></li>
            <li>Upper Bound: <span id="useGap_upper_bound"></span></li>
            <li>Value Type: <span id="useGap_value_type">Boolean</span></li>
        </ul>

        <h3 class="parameter_description" id="useMaxPOrientationHeuristic">useMaxPOrientationHeuristic</h3>
        <ul class="parameter_description_list">
            <li>Short Description: <span id="useMaxPOrientationHeuristic_short_desc">Yes if the heuristic for orienting unshielded colliders for max P should be used</span>
            </li>
            <li>Long Description: <span id="useMaxPOrientationHeuristic_long_desc">
                Another way to do the orientation if X and Z are only weakly dependent, is to simply
                see whether the p-value for X _||_ Z | Y is greater than the p-value for X _||_ Z.
                The purpose is to speed up the search.
            </span></li>
            <li>Default Value: <span id="useMaxPOrientationHeuristic_default_value">false</span></li>
            <li>Lower Bound: <span id="useMaxPOrientationHeuristic_lower_bound"></span></li>
            <li>Upper Bound: <span id="useMaxPOrientationHeuristic_upper_bound"></span></li>
            <li>Value Type: <span id="useMaxPOrientationHeuristic_value_type">Boolean</span></li>
        </ul>

        <h3 class="parameter_description" id="useSkewAdjacencies">useSkewAdjacencies</h3>
        <ul class="parameter_description_list">
            <li>Short Description: <span id="useSkewAdjacencies_short_desc">Yes if adjacencies based on skewness should be used</span>
            </li>
            <li>Long Description: <span id="useSkewAdjacencies_long_desc">
                FASK can use adjacencies X—Y where |corr(X,Y|X>0) – corr(X,Y|Y>0)| > threshold. This expression will be
                nonzero only if there is a path between X and Y; heuristically, if the difference is greater than, say,
                0.3, we infer an adjacency. To see adjacencies included for this reason, set this parameter to “Yes”.
                Sanchez-Romero, Ramsey et al., (2018) Network Neuroscience.</span>
            </li>
            <li>Default Value: <span id="useSkewAdjacencies_default_value">true</span></li>
            <li>Lower Bound: <span id="useSkewAdjacencies_lower_bound"></span></li>
            <li>Upper Bound: <span id="useSkewAdjacencies_upper_bound"></span></li>
            <li>Value Type: <span id="useSkewAdjacencies_value_type">Boolean</span></li>
        </ul>

        <h3 class="parameter_description" id="useWishart">useWishart</h3>
        <ul class="parameter_description_list">
            <li>Short Description: <span id="useWishart_short_desc">Yes if the Wishart test shoud be used. No if the Delta test should be used</span>
            </li>
            <li>Long Description: <span id="useWishart_long_desc">
                This is a parameter for the FOFC (Find One Factor Clusters) algorithm. There are two tests implemented
                there for testing for tetrads being zero, Wishart and Delta. This parameter picks which of these tests
                should be use: ‘Yes’ for Wishart and ‘No’ for Delta.</span>
            </li>
            <li>Default Value: <span id="useWishart_default_value">false</span></li>
            <li>Lower Bound: <span id="useWishart_lower_bound"></span></li>
            <li>Upper Bound: <span id="useWishart_upper_bound"></span></li>
            <li>Value Type: <span id="useWishart_value_type">Boolean</span></li>
        </ul>

        <h3 class="parameter_description" id="varHigh">varHigh</h3>
        <ul class="parameter_description_list">
            <li>Short Description: <span id="varHigh_short_desc">High end of variance range (min = 0.0)</span></li>
            <li>Long Description: <span id="varHigh_long_desc">
                The parameter 'b' for drawing independent variance values, from +U(a, b).
            </li>
            <li>Default Value: <span id="varHigh_default_value">3.0</span></li>
            <li>Lower Bound: <span id="varHigh_lower_bound">0.0</span></li>
            <li>Upper Bound: <span id="varHigh_upper_bound">1.7976931348623157E308</span></li>
            <li>Value Type: <span id="varHigh_value_type">Double</span></li>
        </ul>

        <h3 class="parameter_description" id="varLow">varLow</h3>
        <ul class="parameter_description_list">
            <li>Short Description: <span id="varLow_short_desc">Low end of variance range (min = 0.0)</span></li>
            <li>Long Description: <span id="varLow_long_desc">
                The parameter 'a' for drawing independent variance values, from +U(a, b).
            </span>
            </li>
            <li>Default Value: <span id="varLow_default_value">1.0</span></li>
            <li>Lower Bound: <span id="varLow_lower_bound">0.0</span></li>
            <li>Upper Bound: <span id="varLow_upper_bound">1.7976931348623157E308</span></li>
            <li>Value Type: <span id="varLow_value_type">Double</span></li>
        </ul>

        <h3 class="parameter_description" id="verbose">verbose</h3>
        <ul class="parameter_description_list">
            <li>Short Description: <span
                    id="verbose_short_desc">Yes if verbose output should be printed or logged</span></li>
            <li>Long Description: <span id="verbose_long_desc">
                If this parameter is set to ‘Yes’, extra (“verbose”) output will be printed if available giving some
                details about the step-by-step operation of the algorithm.</span>
            </li>
            <li>Default Value: <span id="verbose_default_value">true</span></li>
            <li>Lower Bound: <span id="verbose_lower_bound"></span></li>
            <li>Upper Bound: <span id="verbose_upper_bound"></span></li>
            <li>Value Type: <span id="verbose_value_type">Boolean</span></li>
        </ul>

        <h3 class="parameter_description" id="meekVerbose">meekVerbose</h3>
        <ul class="parameter_description_list">
            <li>Short Description: <span
                    id="meekVerbose_short_desc">Yes if verbose output for Meek rule applications should be printed or logged</span>
            </li>
            <li>Long Description: <span id="meekVerbose_long_desc">
                If this parameter is set to ‘Yes’, Meek rule appications will be printed out to the log.</span>
            </li>
            <li>Default Value: <span id="meekVerbose_default_value">false</span></li>
            <li>Lower Bound: <span id="meekVerbose_lower_bound"></span></li>
            <li>Upper Bound: <span id="meekVerbose_upper_bound"></span></li>
            <li>Value Type: <span id="meekVerbose_value_type">Boolean</span></li>
        </ul>

        <h3 class="parameter_description" id="useScore">useScore</h3>
        <ul class="parameter_description_list">
            <li>Short Description: <span
                    id="useScore_short_desc">Yes if the score should be used; no if the test should be used</span>
            </li>
            <li>Long Description: <span id="useScore_long_desc">BOSS can run either from a score or a test; this lets you choose which.</span>
            </li>
            <li>Default Value: <span id="useScore_default_value">true</span></li>
            <li>Lower Bound: <span id="useScore_lower_bound"></span></li>
            <li>Upper Bound: <span id="useScore_upper_bound"></span></li>
            <li>Value Type: <span id="useScore_value_type">Boolean</span></li>
        </ul>

        <h3 class="parameter_description" id="outputCpdag">outputCpdag</h3>
        <ul class="parameter_description_list">
            <li>Short Description: <span
                    id="outputCpdag_short_desc">Yes if CPDAG should be ouput, no if a DAG.</span>
            </li>
            <li>Long Description: <span id="outputCpdag_long_desc">BOSS can output a DAG or the CPDAG of the DAG.</span>
            </li>
            <li>Default Value: <span id="outputCpdag_default_value">true</span></li>
            <li>Lower Bound: <span id="outputCpdag_lower_bound"></span></li>
            <li>Upper Bound: <span id="outputCpdag_upper_bound"></span></li>
            <li>Value Type: <span id="outputCpdag_value_type">Boolean</span></li>
        </ul>

        <h3 class="parameter_description" id="cacheScores">cacheScores</h3>
        <ul class="parameter_description_list">
            <li>Short Description: <span
                    id="cacheScores_short_desc">Yes score results should be cached, no if not</span>
            </li>
            <li>Long Description: <span id="cacheScores_long_desc">Caching scores can use a lot of memory.</span>
            </li>
            <li>Default Value: <span id="cacheScores_default_value">true</span></li>
            <li>Lower Bound: <span id="cacheScores_lower_bound"></span></li>
            <li>Upper Bound: <span id="cacheScores_upper_bound"></span></li>
            <li>Value Type: <span id="cacheScores_value_type">Boolean</span></li>
        </ul>

        <h3 class="parameter_description" id="include_structure_model">verbose</h3>
        <ul class="parameter_description_list">
            <li>Short Description: <span id="include_structure_model_short_desc">Yes if the (MimBuild) stucture model should be included in the output graph</span>
            </li>
            <li>Long Description: <span id="include_structure_model_long_desc">
                FOFC proper yields a measurement model--that is, a set of pure children for each of the discovered latents.
                One can estimate the structure over the latents (the structure model) using Mimbuild. This struture model
                is included in the output if this parameter is set to Yes.</span>
            </li>
            <li>Default Value: <span id="include_structure_model_default_value">true</span></li>
            <li>Lower Bound: <span id="include_structure_model_lower_bound"></span></li>
            <li>Upper Bound: <span id="include_structure_model_upper_bound"></span></li>
            <li>Value Type: <span id="include_structure_model_value_type">Boolean</span></li>
        </ul>

    </div>
    <!-- End of search parameters -->


    <h1 id="regression_box"><span class="section_heading">Regression Box</span></h1>

    <p>The regression box performs regression on variables in a data set, in an attempt to discover causal correlations
        between them.
        Both linear and
        regression are available.</p>

    <h2>Possible Parent Boxes of the Regression Box</h2>

    <ul class="ul">
        <li>A data box</li>
        <li>A simulation box</li>
    </ul>

    <h2>Possible Child Boxes of the Instantiated Model Box:</h2>

    <ul class="ul">
        <li>A graph box</li>
        <li>A compare box</li>
        <li>A parametric model box</li>
        <li>A data box</li>
        <li>A simulation box</li>
        <li>A search box</li>
    </ul>

    <h2>Multiple Linear Regression</h2>

    <p>Linear regression is performed upon continuous data sets. If you have a categorical data set upon which you would
        like to perform linear regression, you can make it continuous using the data manipulation box.</p>

    <p>Take, for example, a data set with the following underlying causal structure:</p>

    <img alt="" src="images/regression_box_1.png" width="360">

    <p>When used as input to the linear regression box, the following window results: </p>

    <img alt="" src="images/regression_box_2.png" width="650">

    <p>To select a variable as the response variable, click on it in the leftmost box, and then click on the top
        right-pointing arrow. If you change your mind about which variable should be the response variable, simply click
        on another variable and click on the arrow again. </p>

    <p>To select a variable as a predictor variable, click on it in the leftmost box, and then click on the second
        right- pointing arrow. To remove a predictor variable, click on it in the predictor box and then click on the
        left-pointing arrow.</p>

    <p>Clicking “Sort Variables” rearranges the variables in the predictor box so that they follow the same order they
        did in the leftmost box. The alpha value in the lower left corner is a threshold for independence; the higher it
        is set, the less discerning Tetrad is when determining the independence of two variables.</p>

    <p>When we click “Execute,” the results of the regression appear in the box to the right. For each predictor
        variable, Tetrad lists the standard error, t value, and p value, and whether its correlation with the response
        variable is significant. </p>

    <p>The Output Graph tab contains a graphical model of the information contained in the Model tab. For the case in
        which X4 is the response variable and X1, X2, and X3 are the predictors, Tetrad finds that only X1 is
        significant, and the output graph looks like this:</p>

    <img alt="" src="images/regression_box_3.png" width="70">

    <p>Comparison to the true causal model shows that this correlation does exist, but that it runs in the opposite
        direction.</p>

    <h2>Logistic Regression</h2>

    <p>Logistic regression may be run on discrete, continuous, or mixed data sets; however, the response variable must
        be binary. In all other ways, the logistic regression box functions like the linear regression box.
    </p>

    <h1 id="appendix"><span class="section_heading">Appendices</span></h1>
    <h2>An Introduction to PAGs</h2>
    <p>Peter Spirites</p>

    <p>The output of the FCI algorithm [Spirtes, 2001] is a partial ancestral graph (PAG), which is a graphical object
        that represents a set of causal Bayesian networks (CBNs) that cannot be distinguished by the algorithm. Suppose
        we have a set of cases that were generated by random sampling from some CBN. Under the assumptions that FCI
        makes, in the large sample limit of the number of cases, the PAG returned by FCI is guaranteed to include the
        CBN that generated the data.</p>

    <p>An example of a PAG is shown in Figure 2. This PAG represents the pair of CBNs in Figure 1a and 1b (where
        measured variables are in boxes and unmeasured variables are in ovals), as well as an infinite number of other
        CBNs that may have an arbitrarily large set of unmeasured confounders. Despite the fact that there are important
        differences between the CBNs in Figure 1a and 1b (e.g., there is an unmeasured confounder of X1 and X2 in Figure
        1 b but not in Figure 1a), they share a number of important features in common (e.g., in both CBNs, X2 is a
        direct cause of X6, there is no unmeasured confounder of X2 and X6, and X6 is not a cause of X2). It can be
        shown that every CBN that a PAG represents shares certain features in common. The features that all CBNs
        represented by a PAG share in common can be read off of the output PAG according to the rules described
        next.</p>

    <p>There are 4 kinds of edges that occur in a PAG: A -> B, A o-> B, A o–o B, and A <-> B. The edges indicate what
        the CBNs represented by the PAG have in common. A description of the meaning of each edge in a PAG is given in
        Table A1.
    </p>


    <thead>
    <tr>
        <th>Parameter</th>
        <th>Description</th>
    </tr>
    </thead>

    <tbody>
    <tr>
        <td>Cutoff for p-values (alpha)</td>
        <td>Conditional independence tests with p-values greater than this will be judged to be independent (H0).
            Default 0.01.
        </td>
    </tr>

    <tr>
        <td>Maximum size of conditioning set (depth)</td>
        <td>PC in the adjacency phase will consider conditioning sets for conditional independences of increasing size,
            up to this value. For instance, for depth 3, the maximum size of a conditioning set considered will be 3.
        </td>
    </tr>
    </tbody>

    <p>Table A1: Types of edges in a PAG.</p>

    <table class="table">
        <thead>
        <tr>
            <th>Edge type</th>
            <th>Relationships that are present</th>
            <th>Relationships that are absent</th>
        </tr>
        </thead>

        <tbody>

        <tr>
            <td width="10%">A --> B</td>
            <td>A is a cause of B. It may be a direct or indirect cause that may include other measured variables. Also,
                there may be an unmeasured confounder of A and B.
            </td>
            <td>B is not a cause of A.</td>
        </tr>
        <tr>
            <td>A <-> B</td>
            <td>There is an unmeasured variable (call it L) that is a cause of A and B. There may be measured variables
                along the causal pathway from L to A or from L to B.
            </td>
            <td>A is not a cause of B. B is not a cause of A.</td>
        </tr>
        <tr>
            <td>A o-> B</td>
            <td>Either A is a cause of B, or there is an unmeasured variable that is a cause of A and B, or both.</td>
            <td>B is not a cause of A.</td>
        </tr>
        <tr>
            <td>A o–o B</td>
            <td>Exactly one of the following holds: (a) A is a cause of B, or (b) B is a cause of A, or (c) there is an
                unmeasured variable that is a cause of A and B, or (d) both a and c, or (e) both b and c.
            </td>
            <td></td>
        </tr>

        </tbody>
    </table>


    <p>Table A1 is sufficient to understand the basic meaning of edge types in PAGs. Nonetheless, it can be helpful
        to know the following additional perspective on the information encoded by PAGs. Each edge has two
        endpoints, one on the A side, and one on the B side. For example A --> B has a tail at the A end, and an
        arrowhead at the B end. Altogether, there are three kinds of edge endpoints: a tail "–", an arrowhead ">",
        and a "o." Note that some kinds of combinations of endpoints never occur; for example, A o– B never occurs.
        As a mnemonic device, the basic meaning of each kind of edge can be derived from three simple rules that
        explain what the meaning of each kind of endpoint is. A tail "–" at the A end of an edge between A and B
        means "A is a cause of B"; an arrowhead ">" at the A end of an edge between A and B means "A is not a cause
        of B"; and a circle "o" at the A end of an edge between A and B means "can't tell whether or not A is a
        cause of B". For example A --> B means that A is a cause of B, and that B is not a cause of A in all of the
        CBNs represented by the PAG.
    </p>
    <p>The PAG in Figure 2 shows examples of each type of edge, and the CBNs. Figure 1. show some examples of what
        kinds of CBNs can be represented by that PAG.
    </p>

    <img alt="" src="images/appendix_figure_1a.png" width="360">
    <img alt="" src="images/appendix_figure_1b.png" width="360">
    <p>Figure 1. Two CBNs that FCI (as well as FCI+, GFCI, and RFCI) cannot distinguish.</p>

    <img alt="" src="images/appendix_figure_2.png" width="360">
    <p>Figure 2. The PAG that represents the CBN s in both Figures 1a and 1b.</p>


    <h2>Arc Specializations in PAGs</h2>

    <p>This section describes two types of arc specializations that provide additional information about the nature of
        an arc in a PAG.</p>

    <p>One arc specialization is colored <span style="color:green">green</span> and is called <span
            style="font-style: italic; ">definitely visible</span>. In a PAG P without selection bias, a
        green (definitely visible) arc from A to B denotes that A and B do not have a latent confounder. If an arc is
        not definitely visible (represented as black) then A and B may have a latent confounder.</p>

    <p>Another arc specialization is shown as <span style="font-weight: bold; ">bold</span> and is called <span
            style="font-style: italic; ">definitely direct</span>. In a PAG P without selection bias, a
        bold (definitely direct) arc from A to B denotes that A is a direct cause of B, relative to the other measured
        variables. If an arc is not definitely direct (represented as not bolded) then A may not be a direct cause of B,
        in which case there may be one or more measured variables on every causal path from A to B.</p>


    <p>In the following examples, the DAG representing a causal process is on the left, and the corresponding PAG is on
        the right. All variables are observed except for latent variable L.</p>

    <p>Example of an edge C <span style="color:green; font-weight: bold;">➔</span> D that is definitely visible (green)
        and definitely direct (bold):</p>

    <img alt="" src="images/arc_specialization_1.png" width="360">

    <p>Example of an edge (C <span style="color:green; ">➔</span> E) that is definitely visible (green) and not
        definitely direct (not bold):</p>

    <img alt="" src="images/arc_specialization_2.png" width="360">

    <p>Example of an edge (F ➔ E) that is not definitely visible (black) and not definitely direct (not bold):</p>

    <img alt="" src="images/arc_specialization_3.png" width="360">

    <p>It is conjectured that it is not possible for an edge to be definitely direct (bold) and not definitely visible
        (black).</p>


    <h2>Solving Out of Memory Errors</h2>
    <p>By default Java will allocate the smaller of 1/4 system memory or 1GB to the Java virtual machine (JVM). If you
        run out of memory (heap memory space) running your analyses you should increase the memory allocated to the JVM
        with the following switch '-XmxXXG' where XX is the number of gigabytes of ram you allow the JVM to utilize. Do
        run Tetrad with more memory you need to start it from the command line or terminal. For example to allocate 8
        gigabytes of ram you would add -Xmx8G immediately after the java command e.g., java -Xmx8G -jar
        tetrad-gui.jar.</p>

    <h2>Glossary of Terms</h2>

    <h5>Adjacent</h5>
    <p>Two vertices in a graph are adjacent if there is a directed, or undirected, or double headed edge between
        them.</p>

    <h5>Degree</h5>
    <p>The total number of edges directed both into and out of a vertex.</p>

    <h5>Indegree</h5>
    <p>The number of edges directed into a vertex.</p>

    <h5>Markov Blanket</h5>
    <p>In a variable set V, with joint probability Pr, the Markov Blanket of a variable X in V is the smallest subset M
        of V \ {X} such that X II V \ M | M. In a DAG model, the Markov Blanket of X is the union of the set of direct
        causes (parents) of X, the set of direct effects (children) of X, and the set of direct causes of direct effects
        of X.</p>

    <h5>Markov Equivalent Graphs</h5>
    <p>Two directed acyclic graphs (DAGS) are Markov Equivalent if they have the same adjacencies and for every triple X
        – Y – Z of adjacent vertices, if X and Z are not adjacent, X -> Y &lt;- Z in both graphs or in neither
        graph.</p>

    <h5>Meek Orientation Rules</h5>
    <p>Rules for finding all directions of edges implied by a CPDAG, consistent with any specified “knowledge”
        constraints on directions. See <a
                href="https://arxiv.org/pdf/1302.4972.pdf">https://arxiv.org/pdf/1302.4972.pdf</a></p>

    <h5>Mixed Ancestral Graph (MAG)</h5>
    <p>An acyclic graph with directed and undirected edges. Directed edges have the same interpretation as in DAGs.
        Undirected edges represent common causes. See Richardson, T. (2003). Markov properties for acyclic directed
        mixed graphs. <em>Scandinavian Journal of Statistics</em>, 30(1), 145-157.</p>

    <h5>Multiple Indicator Model</h5>
    <p>A graphical model in which unmeasured variables each have multiple measured effects. There may be directed edges
        between unmeasured variables, but no directed edges from measured variables to unmeasured variables are
        allowed.</p>

    <h5>Outdegree</h5>
    <p>The number of edges directed out of a vertex.</p>

    <h5>Partial Ancestral Graph (PAG)</h5>
    <p>See PAG description in this manual.</p>

    <h5>CPDAG</h5>
    <p>A graphical representation of a Markov Equivalence Class or Classes, having both directed and undirected edges,
        with an undirected edge indicating that for each possible direction of the edge, there is a graph in the class
        or classes having that edge direction.</p>

    <h5>Scale Free Graph</h5>
    <p>A network in which the frequency of nodes with degree k obeys a power law--the relation between log of degree and
        log of frequency is roughly linear. See <a
                href="https://cs.brynmawr.edu/Courses/cs380/spring2013/section02/slides/10_ScaleFreeNetworks.pdf">https://cs.brynmawr.edu/Courses/cs380/spring2013/section02/slides/10_ScaleFreeNetworks.pdf</a>.
    </p>

    <h5>Trek</h5>
    <p>A trek between X and Y is a directed path from X to Y or from Y to X, or two directed paths from a third variable
        Z into X and Y that do not intersect except at Z.</p>


</div>

<!-- Google Analytics: change UA-XXXXX-Y to be your site's ID. -->
<script>
window.ga=function(){ga.q.push(arguments)};ga.q=[];ga.l=+new Date;
ga('create','UA-XXXXX-Y','auto');ga('send','pageview')
















































</script>
<script async defer src="https://www.google-analytics.com/analytics.js"></script>

</body>

</html><|MERGE_RESOLUTION|>--- conflicted
+++ resolved
@@ -4818,13 +4818,7 @@
         <ul class="parameter_description_list">
             <li>Short Description: <span id="numLatents_short_desc">Number of additional latent variables (min = 0)</span></li>
             <li>Long Description: <span id="numLatents_long_desc">
-<<<<<<< HEAD
-                A latent (or ‘unmeasured’) variable is one for which values are not recorded in the dataset being analyzed.
-                These are additional variable in the graph.
-               </span>
-=======
                 Thye numbger of additional latent variables to include in the datasets</span>
->>>>>>> 3404f716
             </li>
             <li>Default Value: <span id="numLatents_default_value">0</span></li>
             <li>Lower Bound: <span id="numLatents_lower_bound">0</span></li>
@@ -4843,17 +4837,6 @@
             <li>Lower Bound: <span id="numMeasures_lower_bound">1</span></li>
             <li>Upper Bound: <span id="numMeasures_upper_bound">2147483647</span></li>
             <li>Value Type: <span id="numMeasures_value_type">Integer</span></li>
-        </ul>
-
-        <h3 class="parameter_description" id="probabilityOfEdge">probabilityOfEdge</h3>
-        <ul class="parameter_description_list">
-            <li>Short Description: <span id="probabilityOfEdge_short_desc">The probability, p, of an edge occurring in the graph</span></li>
-            <li>Long Description: <span id="probabilityOfEdge_long_desc">For and Erdos-Renyi graph, edges are included in the graph out of all possible edges with some fixed probability; the number of edges in the graph is not fixed.</span>
-            </li>
-            <li>Default Value: <span id="probabilityOfEdge_default_value">0.05</span></li>
-            <li>Lower Bound: <span id="probabilityOfEdge_lower_bound">0.0</span></li>
-            <li>Upper Bound: <span id="probabilityOfEdge_upper_bound">1.0</span></li>
-            <li>Value Type: <span id="probabilityOfEdge_value_type">Double</span></li>
         </ul>
 
         <h3 class="parameter_description" id="numRandomizedSearchModels">numRandomizedSearchModels</h3>
